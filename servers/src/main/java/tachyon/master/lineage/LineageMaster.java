--- conflicted
+++ resolved
@@ -347,11 +347,7 @@
   }
 
   /**
-<<<<<<< HEAD
    * Polls the files to send to the given worker for checkpoint.
-=======
-   * Reports a file as lost.
->>>>>>> e13d46a1
    *
    * @param path the path to the file
    * @throws FileDoesNotExistException if the file does not exist
@@ -360,100 +356,4 @@
     long fileId = mFileSystemMaster.getFileId(new TachyonURI(path));
     mFileSystemMaster.reportLostFile(fileId);
   }
-<<<<<<< HEAD
-
-  /**
-   * Requests that a list of files is persisted.
-   *
-   * @param fileIds the id of the files
-   * @throws LineageDoesNotExistException if the lineage does not exist
-   */
-  public synchronized void requestFilePersistence(List<Long> fileIds)
-      throws LineageDoesNotExistException {
-    if (!fileIds.isEmpty()) {
-      LOG.info("Request file persistency: {}", fileIds);
-    }
-    for (long fileId : fileIds) {
-      mLineageStore.requestFilePersistence(fileId);
-    }
-    PersistFilesRequestEntry persistFilesRequest = PersistFilesRequestEntry.newBuilder()
-        .addAllFileIds(fileIds)
-        .build();
-    writeJournalEntry(
-        JournalEntry.newBuilder().setPersistFilesRequest(persistFilesRequest).build());
-    flushJournal();
-  }
-
-  private synchronized void requestFilePersistenceFromEntry(PersistFilesRequestEntry entry)
-      throws IOException {
-    for (long fileId : entry.getFileIdsList()) {
-      try {
-        mLineageStore.requestFilePersistence(fileId);
-      } catch (LineageDoesNotExistException e) {
-        throw new IOException(e.getMessage());
-      }
-    }
-  }
-
-  /**
-   * Commits the given list of files as persisted in under file system on a worker.
-   *
-   * @param workerId the worker id
-   * @param persistedFiles the persisted files
-   * @throws LineageDoesNotExistException if the lineage does not exist
-   */
-  private synchronized void persistFiles(long workerId, List<Long> persistedFiles)
-      throws LineageDoesNotExistException {
-    Preconditions.checkNotNull(persistedFiles);
-
-    if (!persistedFiles.isEmpty()) {
-      LOG.info("Files persisted on worker {}:{}", workerId, persistedFiles);
-    }
-    for (Long fileId : persistedFiles) {
-      mLineageStore.commitFilePersistence(fileId);
-    }
-    PersistFilesEntry persistFiles = PersistFilesEntry.newBuilder()
-        .addAllFileIds(persistedFiles)
-        .build();
-    writeJournalEntry(JournalEntry.newBuilder().setPersistFiles(persistFiles).build());
-    flushJournal();
-  }
-
-  private synchronized void persistFilesFromEntry(PersistFilesEntry entry)
-      throws IOException {
-    for (Long fileId : entry.getFileIdsList()) {
-      try {
-        mLineageStore.commitFilePersistence(fileId);
-      } catch (LineageDoesNotExistException e) {
-        throw new IOException(e.getMessage());
-      }
-    }
-  }
-
-  private long getWorkerStoringFile(LineageFile file) {
-    List<Long> workers = Lists.newArrayList();
-    try {
-      for (FileBlockInfo fileBlockInfo : mFileSystemMaster.getFileBlockInfoList(file.getFileId())) {
-        for (BlockLocation blockLocation : fileBlockInfo.blockInfo.locations) {
-          workers.add(blockLocation.workerId);
-        }
-      }
-    } catch (FileDoesNotExistException e) {
-      // should not happen
-      throw new RuntimeException(e);
-    } catch (InvalidPathException e) {
-      // should not happen
-      throw new RuntimeException(e);
-    }
-
-    if (workers.size() == 0) {
-      LOG.info("the file {} is not on any worker", file);
-      return -1;
-    }
-    Preconditions.checkState(workers.size() < 2,
-        "the file is stored at more than one worker: " + workers);
-    return workers.get(0);
-  }
-=======
->>>>>>> e13d46a1
 }