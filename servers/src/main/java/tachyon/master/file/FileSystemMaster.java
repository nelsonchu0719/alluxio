/*
 * Licensed to the University of California, Berkeley under one or more contributor license
 * agreements. See the NOTICE file distributed with this work for additional information regarding
 * copyright ownership. The ASF licenses this file to You under the Apache License, Version 2.0 (the
 * "License"); you may not use this file except in compliance with the License. You may obtain a
 * copy of the License at
 *
 * http://www.apache.org/licenses/LICENSE-2.0
 *
 * Unless required by applicable law or agreed to in writing, software distributed under the License
 * is distributed on an "AS IS" BASIS, WITHOUT WARRANTIES OR CONDITIONS OF ANY KIND, either express
 * or implied. See the License for the specific language governing permissions and limitations under
 * the License.
 */

package tachyon.master.file;

import java.io.IOException;
import java.util.ArrayList;
import java.util.LinkedList;
import java.util.List;
import java.util.Queue;
import java.util.Set;
import java.util.concurrent.Executors;
import java.util.concurrent.Future;

import org.apache.commons.lang.exception.ExceptionUtils;
import org.apache.thrift.TProcessor;
import org.slf4j.Logger;
import org.slf4j.LoggerFactory;

import com.google.common.base.Throwables;
import com.google.common.collect.Lists;
import com.google.common.collect.Sets;

import tachyon.Constants;
import tachyon.HeartbeatExecutor;
import tachyon.HeartbeatThread;
import tachyon.collections.Pair;
import tachyon.collections.PrefixList;
import tachyon.StorageLevelAlias;
import tachyon.TachyonURI;
import tachyon.conf.TachyonConf;
import tachyon.exception.ExceptionMessage;
import tachyon.master.MasterBase;
import tachyon.master.MasterContext;
import tachyon.master.block.BlockId;
import tachyon.master.block.BlockMaster;
import tachyon.master.file.journal.AddMountPointEntry;
import tachyon.master.file.journal.CompleteFileEntry;
import tachyon.master.file.journal.DeleteFileEntry;
import tachyon.master.file.journal.DeleteMountPointEntry;
import tachyon.master.file.journal.InodeDirectoryIdGeneratorEntry;
import tachyon.master.file.journal.InodeEntry;
import tachyon.master.file.journal.InodeLastModificationTimeEntry;
import tachyon.master.file.journal.PersistDirectoryEntry;
import tachyon.master.file.journal.PersistFileEntry;
<<<<<<< HEAD
=======
import tachyon.master.file.journal.ReinitializeFileEntry;
>>>>>>> ebf0b8b0
import tachyon.master.file.journal.RenameEntry;
import tachyon.master.file.journal.SetPinnedEntry;
import tachyon.master.file.meta.Inode;
import tachyon.master.file.meta.InodeDirectory;
import tachyon.master.file.meta.InodeDirectoryIdGenerator;
import tachyon.master.file.meta.InodeFile;
import tachyon.master.file.meta.InodeTree;
import tachyon.master.file.meta.MountTable;
import tachyon.master.journal.Journal;
import tachyon.master.journal.JournalEntry;
import tachyon.master.journal.JournalOutputStream;
import tachyon.thrift.BlockInfo;
import tachyon.thrift.BlockInfoException;
import tachyon.thrift.BlockLocation;
import tachyon.thrift.FileAlreadyExistException;
import tachyon.thrift.FileBlockInfo;
import tachyon.thrift.FileDoesNotExistException;
import tachyon.thrift.FileInfo;
import tachyon.thrift.FileSystemMasterService;
import tachyon.thrift.InvalidPathException;
import tachyon.thrift.NetAddress;
import tachyon.thrift.SuspectedFileSizeException;
import tachyon.thrift.TachyonException;
import tachyon.underfs.UnderFileSystem;
import tachyon.util.IdUtils;
import tachyon.util.ThreadFactoryUtils;
import tachyon.util.io.PathUtils;

/**
 * The master that handles all file system metadata management.
 */
public final class FileSystemMaster extends MasterBase {
  private static final Logger LOG = LoggerFactory.getLogger(Constants.LOGGER_TYPE);

  private final BlockMaster mBlockMaster;
  /** This manages the file system inode structure. This must be journaled. */
  private final InodeTree mInodeTree;
  /** This generates unique directory ids. This must be journaled. */
  private final InodeDirectoryIdGenerator mDirectoryIdGenerator;
  /** This manages the file system mount points. */
  private final MountTable mMountTable = new MountTable();
  private final PrefixList mWhitelist;

  /** The service that tries to check inodefiles with ttl set */
  private Future<?> mTTLCheckerService;

  /**
   * @param baseDirectory the base journal directory
   * @return the journal directory for this master
   */
  public static String getJournalDirectory(String baseDirectory) {
    return PathUtils.concatPath(baseDirectory, Constants.FILE_SYSTEM_MASTER_SERVICE_NAME);
  }

  public FileSystemMaster(BlockMaster blockMaster, Journal journal) {
    super(journal, Executors.newFixedThreadPool(2,
        ThreadFactoryUtils.build("file-system-master-%d", true)));
    mBlockMaster = blockMaster;

    mDirectoryIdGenerator = new InodeDirectoryIdGenerator(mBlockMaster);
    mInodeTree = new InodeTree(mBlockMaster, mDirectoryIdGenerator);

    // TODO(gene): Handle default config value for whitelist.
    TachyonConf conf = MasterContext.getConf();
    mWhitelist = new PrefixList(conf.getList(Constants.MASTER_WHITELIST, ","));
  }

  @Override
  public TProcessor getProcessor() {
    return new FileSystemMasterService.Processor<FileSystemMasterServiceHandler>(
        new FileSystemMasterServiceHandler(this));
  }

  @Override
  public String getServiceName() {
    return Constants.FILE_SYSTEM_MASTER_SERVICE_NAME;
  }

  @Override
  public void processJournalEntry(JournalEntry entry) throws IOException {
    if (entry instanceof InodeEntry) {
      mInodeTree.addInodeFromJournal((InodeEntry) entry);
    } else if (entry instanceof InodeLastModificationTimeEntry) {
      InodeLastModificationTimeEntry modTimeEntry = (InodeLastModificationTimeEntry) entry;
      try {
        Inode inode = mInodeTree.getInodeById(modTimeEntry.getId());
        inode.setLastModificationTimeMs(modTimeEntry.getLastModificationTimeMs());
      } catch (FileDoesNotExistException e) {
        throw new RuntimeException(e);
      }
    } else if (entry instanceof PersistDirectoryEntry) {
      PersistDirectoryEntry typedEntry = (PersistDirectoryEntry) entry;
      try {
        Inode inode = mInodeTree.getInodeById(typedEntry.getId());
        inode.setPersisted(typedEntry.isPersisted());
      } catch (FileDoesNotExistException e) {
        throw new RuntimeException(e);
      }
    } else if (entry instanceof CompleteFileEntry) {
      try {
        completeFileFromEntry((CompleteFileEntry) entry);
      } catch (InvalidPathException e) {
        throw new RuntimeException(e);
      }
    } else if (entry instanceof PersistFileEntry) {
      persistFileFromEntry((PersistFileEntry) entry);
    } else if (entry instanceof SetPinnedEntry) {
      setPinnedFromEntry((SetPinnedEntry) entry);
    } else if (entry instanceof DeleteFileEntry) {
      deleteFileFromEntry((DeleteFileEntry) entry);
    } else if (entry instanceof RenameEntry) {
      renameFromEntry((RenameEntry) entry);
    } else if (entry instanceof InodeDirectoryIdGeneratorEntry) {
      mDirectoryIdGenerator.fromJournalEntry((InodeDirectoryIdGeneratorEntry) entry);
    } else if (entry instanceof ReinitializeFileEntry) {
      resetBlockFileFromEntry((ReinitializeFileEntry) entry);
    } else if (entry instanceof AddMountPointEntry) {
      try {
        mountFromEntry((AddMountPointEntry) entry);
      } catch (InvalidPathException e) {
        throw new RuntimeException(e);
      }
    } else if (entry instanceof DeleteMountPointEntry) {
      try {
        unmountFromEntry((DeleteMountPointEntry) entry);
      } catch (InvalidPathException e) {
        throw new RuntimeException(e);
      }
    } else {
      throw new IOException(ExceptionMessage.UNEXPECETD_JOURNAL_ENTRY.getMessage(entry));
    }
  }

  @Override
  public void streamToJournalCheckpoint(JournalOutputStream outputStream) throws IOException {
    mInodeTree.streamToJournalCheckpoint(outputStream);
    outputStream.writeEntry(mDirectoryIdGenerator.toJournalEntry());
  }

  @Override
  public void start(boolean isLeader) throws IOException {
    if (isLeader) {
      // Only initialize root when isLeader because when initializing root, BlockMaster needs to
      // write journal entry, if it is not leader, BlockMaster won't have a writable journal.
      // If it is standby, it should be able to load the inode tree from leader's checkpoint.
      TachyonConf conf = MasterContext.getConf();
      mInodeTree.initializeRoot();
      String defaultUFS = conf.get(Constants.UNDERFS_DATA_FOLDER);
      try {
        mMountTable.add(new TachyonURI(MountTable.ROOT), new TachyonURI(defaultUFS));
      } catch (InvalidPathException e) {
        throw new IOException("Failed to mount the default UFS " + defaultUFS);
      }
      mTTLCheckerService =
          getExecutorService().submit(
              new HeartbeatThread("InodeFile TTL Check", new MasterInodeTTLCheckExecutor(), conf
                  .getInt(Constants.MASTER_TTLCHECKER_INTERVAL_MS)));
    }
    super.start(isLeader);
  }

  @Override
  public void stop() throws IOException {
    super.stop();
    if (mTTLCheckerService != null) {
      mTTLCheckerService.cancel(true);
    }
  }

  /**
   * Persists a file in UFS.
   *
   * @param fileId the file id
   * @param length the length of the file
   * @return true on success
   * @throws SuspectedFileSizeException
   * @throws BlockInfoException
   * @throws FileDoesNotExistException
   */
  public boolean persistFile(long fileId, long length) throws SuspectedFileSizeException,
      BlockInfoException, FileDoesNotExistException {
    synchronized (mInodeTree) {
      long opTimeMs = System.currentTimeMillis();
      if (persistFileInternal(fileId, length, opTimeMs)) {
        writeJournalEntry(new PersistFileEntry(fileId, length, opTimeMs));
        flushJournal();
      }
    }
    return true;
  }

  /**
   * Internal implementation of persisting a file to ufs.
   *
   * @return true if the operation should be written to the journal
   */
  boolean persistFileInternal(long fileId, long length, long opTimeMs)
      throws SuspectedFileSizeException, BlockInfoException, FileDoesNotExistException {

    Inode inode = mInodeTree.getInodeById(fileId);
    if (inode.isDirectory()) {
      throw new FileDoesNotExistException(ExceptionMessage.FILEID_MUST_BE_FILE.getMessage(fileId));
    }

    InodeFile file = (InodeFile) inode;
    boolean needLog = false;

    if (file.isCompleted()) {
      if (file.getLength() != length) {
        throw new SuspectedFileSizeException(fileId + ". Original Size: " + file.getLength()
            + ". New Size: " + length);
      }
    } else {
      file.setLength(length);
      // Commit all the file blocks (without locations) so the metadata for the block exists.
      long currLength = length;
      for (long blockId : file.getBlockIds()) {
        long blockSize = Math.min(currLength, file.getBlockSizeBytes());
        mBlockMaster.commitBlockInUFS(blockId, blockSize);
        currLength -= blockSize;
      }

      needLog = true;
    }

    if (!file.isPersisted()) {
      file.setPersisted(true);
      needLog = true;
    }
    file.setLastModificationTimeMs(opTimeMs);
    file.setCompleted(length);
    MasterContext.getMasterSource().incFilesCheckpointed();
    // TODO(calvin): This probably should always be true since the last mod time is updated.
    return needLog;
  }

  private void persistFileFromEntry(PersistFileEntry entry) {
    try {
      persistFileInternal(entry.getFileId(), entry.getFileLength(), entry.getOperationTimeMs());
    } catch (FileDoesNotExistException fdnee) {
      throw new RuntimeException(fdnee);
    } catch (SuspectedFileSizeException sfse) {
      throw new RuntimeException(sfse);
    } catch (BlockInfoException bie) {
      throw new RuntimeException(bie);
    }
  }

  /**
   * Whether the filesystem contains a directory with the id. Called by internal masters.
   *
   * @param id id of the directory
   * @return true if there is a directory with the id, false otherwise
   */
  public boolean isDirectory(long id) {
    synchronized (mInodeTree) {
      Inode inode;
      try {
        inode = mInodeTree.getInodeById(id);
      } catch (FileDoesNotExistException fne) {
        return false;
      }
      return inode.isDirectory();
    }
  }

  /**
   * Returns the file id for a given path. Called via RPC, as well as internal masters.
   *
   * @param path the path to get the file id for
   * @return the file id for a given path
   * @throws InvalidPathException
   */
  public long getFileId(TachyonURI path) throws InvalidPathException {
    synchronized (mInodeTree) {
      Inode inode = mInodeTree.getInodeByPath(path);
      return inode.getId();
    }
  }

  /**
   * Returns the {@link FileInfo} for a given path. Called via RPC, as well as internal masters.
   *
   * @param fileId the file id to get the {@link FileInfo} for
   * @return the {@link FileInfo} for the given file id
   * @throws FileDoesNotExistException
   */
  public FileInfo getFileInfo(long fileId) throws FileDoesNotExistException, InvalidPathException {
    MasterContext.getMasterSource().incGetFileStatusOps();
    synchronized (mInodeTree) {
      Inode inode = mInodeTree.getInodeById(fileId);
      return getFileInfoInternal(inode);
    }
  }

  private FileInfo getFileInfoInternal(Inode inode) throws FileDoesNotExistException,
      InvalidPathException {
    // This function should only be called from within synchronized (mInodeTree) blocks.
    FileInfo fileInfo = inode.generateClientFileInfo(mInodeTree.getPath(inode).toString());
    fileInfo.inMemoryPercentage = getInMemoryPercentage(inode);
    TachyonURI path = mInodeTree.getPath(inode);
    TachyonURI resolvedPath = mMountTable.resolve(path);
    // Only set the UFS path if the path is nested under a mount point.
    if (!path.equals(resolvedPath)) {
      fileInfo.setUfsPath(resolvedPath.toString());
    }
    return fileInfo;
  }

  /**
   * Returns a list {@link FileInfo} for a given file id. If the given file id is a file, the list
   * only contains a single object. If it is a directory, the resulting list contains all direct
   * children of the directory. Called via RPC, as well as internal masters.
   *
   * @param fileId
   * @return
   * @throws FileDoesNotExistException
   * @throws InvalidPathException
   */
  public List<FileInfo> getFileInfoList(long fileId) throws FileDoesNotExistException,
      InvalidPathException {
    synchronized (mInodeTree) {
      Inode inode = mInodeTree.getInodeById(fileId);

      List<FileInfo> ret = new ArrayList<FileInfo>();
      if (inode.isDirectory()) {
        for (Inode child : ((InodeDirectory) inode).getChildren()) {
          ret.add(getFileInfoInternal(child));
        }
      } else {
        ret.add(getFileInfoInternal(inode));
      }
      return ret;
    }
  }

  /**
   * Marks a file as completed. After a file is complete, it cannot be written to. Called via RPC.
   *
   * @param fileId the file id to complete.
   * @throws FileDoesNotExistException
   * @throws BlockInfoException
   */
  public void completeFile(long fileId) throws BlockInfoException, FileDoesNotExistException,
      InvalidPathException {
    synchronized (mInodeTree) {
      long opTimeMs = System.currentTimeMillis();
      Inode inode = mInodeTree.getInodeById(fileId);
      if (!inode.isFile()) {
        throw new FileDoesNotExistException(
            ExceptionMessage.FILEID_MUST_BE_FILE.getMessage(fileId));
      }

      InodeFile fileInode = (InodeFile) inode;
      List<Long> blockIdList = fileInode.getBlockIds();
      List<BlockInfo> blockInfoList = mBlockMaster.getBlockInfoList(blockIdList);
      if (blockInfoList.size() != blockIdList.size()) {
        throw new BlockInfoException("Cannot complete file without all the blocks committed");
      }

      // Verify that all the blocks (except the last one) is the same size as the file block size.
      long fileLength = 0;
      long fileBlockSize = fileInode.getBlockSizeBytes();
      for (int i = 0; i < blockInfoList.size(); i ++) {
        BlockInfo blockInfo = blockInfoList.get(i);
        fileLength += blockInfo.getLength();
        if (i < blockInfoList.size() - 1 && blockInfo.getLength() != fileBlockSize) {
          throw new BlockInfoException("Block index " + i
              + " has a block size smaller than the file block size ("
              + fileInode.getBlockSizeBytes() + ")");
        }
      }

      completeFileInternal(fileInode.getBlockIds(), fileId, fileLength, false, opTimeMs);
      writeJournalEntry(
          new CompleteFileEntry(fileInode.getBlockIds(), fileId, fileLength, opTimeMs));
      flushJournal();
    }
  }

  void completeFileInternal(List<Long> blockIds, long fileId, long fileLength, boolean replayed,
      long opTimeMs) throws FileDoesNotExistException, InvalidPathException {
    // This function should only be called from within synchronized (mInodeTree) blocks.
    InodeFile inodeFile = (InodeFile) mInodeTree.getInodeById(fileId);
    inodeFile.setBlockIds(blockIds);
    inodeFile.setCompleted(fileLength);
    inodeFile.setLastModificationTimeMs(opTimeMs);
    // Mark all parent directories that have a UFS counterpart as persisted.
    propagatePersisted(inodeFile, replayed);
  }

  /**
   * Propagates the persisted status to all parents of the given inode in the same mount partition.
   *
   * @param inode the inode to start the propagation at
   * @param replayed whether the invocation is a result of replaying the journal
   * @throws FileDoesNotExistException if a non-existent file is encountered
   * @throws InvalidPathException if an invalid path is encountered
   */
  private void propagatePersisted(Inode inode, boolean replayed) throws FileDoesNotExistException,
      InvalidPathException {
    if (!inode.isPersisted()) {
      return;
    }
    Inode handle = inode;
    while (handle.getParentId() != InodeTree.NO_PARENT) {
      handle = mInodeTree.getInodeById(handle.getParentId());
      TachyonURI path = mInodeTree.getPath(handle);
      if (mMountTable.isMountPoint(path)) {
        // Stop propagating the persisted status at mount points.
        break;
      }
      if (handle.isPersisted()) {
        // Stop if a persisted directory is encountered.
        break;
      }
      handle.setPersisted(true);
      if (!replayed) {
        writeJournalEntry(new PersistDirectoryEntry(inode.getId(), inode.isPersisted()));
      }
    }
  }

  private void completeFileFromEntry(CompleteFileEntry entry) throws InvalidPathException {
    try {
      completeFileInternal(entry.getBlockIds(), entry.getFileId(), entry.getFileLength(), true,
          entry.getOperationTimeMs());
    } catch (FileDoesNotExistException fdnee) {
      throw new RuntimeException(fdnee);
    }
  }
  /**
   * Creates a file (not a directory) for a given path. Called via RPC.
   *
   * @param path the file to create
   * @param blockSizeBytes the block size of the file
   * @param recursive if true, will recursively create all the missing directories along the path.
   * @return the file id of the create file
   * @throws InvalidPathException
   * @throws FileAlreadyExistException
   * @throws BlockInfoException
   */
  public long createFile(TachyonURI path, long blockSizeBytes, boolean recursive)
      throws InvalidPathException, FileAlreadyExistException, BlockInfoException {
    return this.createFile(path, blockSizeBytes, recursive, Constants.NO_TTL);
  }
  /**
   * Creates a file (not a directory) for a given path. Called via RPC.
   *
   * @param path the file to create
   * @param blockSizeBytes the block size of the file
   * @param recursive if true, will recursively create all the missing directories along the path.
   * @param ttl time to live for file
   * @return the file id of the create file
   * @throws InvalidPathException
   * @throws FileAlreadyExistException
   * @throws BlockInfoException
   */
  public long createFile(TachyonURI path, long blockSizeBytes, boolean recursive, long ttl)
      throws InvalidPathException, FileAlreadyExistException, BlockInfoException {
    MasterContext.getMasterSource().incCreateFileOps();
    synchronized (mInodeTree) {
      InodeTree.CreatePathResult createResult =
          createFileInternal(path, blockSizeBytes, recursive, System.currentTimeMillis(), ttl);
      List<Inode> created = createResult.getCreated();

      writeJournalEntry(mDirectoryIdGenerator.toJournalEntry());
      journalCreatePathResult(createResult);
      flushJournal();
      return created.get(created.size() - 1).getId();
    }
  }

  InodeTree.CreatePathResult createFileInternal(TachyonURI path, long blockSizeBytes,
      boolean recursive, long opTimeMs, long ttl) throws InvalidPathException,
      FileAlreadyExistException, BlockInfoException {
    // This function should only be called from within synchronized (mInodeTree) blocks.
    InodeTree.CreatePathResult createResult =
        mInodeTree.createPath(path, blockSizeBytes, recursive, false, opTimeMs, ttl);
    // If the create succeeded, the list of created inodes will not be empty.
    List<Inode> created = createResult.getCreated();
    InodeFile inode = (InodeFile) created.get(created.size() - 1);
    if (mWhitelist.inList(path.toString())) {
      inode.setCacheable(true);
    }
    MasterContext.getMasterSource().incFilesCreated(created.size());
    return createResult;
  }

  /**
   * Reinitializes the blocks of an existing open file.
   *
   * @param path the path to the file
   * @param blockSizeBytes the new block size
   * @param ttl the ttl
   * @return the file id
   * @throws InvalidPathException if the path is invalid
   */
  public long reinitializeFile(TachyonURI path, long blockSizeBytes, long ttl)
      throws InvalidPathException {
    // TODO(yupeng): add validation
    synchronized (mInodeTree) {
      long id = mInodeTree.reinitializeFile(path, blockSizeBytes, ttl);
      writeJournalEntry(new ReinitializeFileEntry(path.getPath(), blockSizeBytes, ttl));
      flushJournal();
      return id;
    }
  }

  private void resetBlockFileFromEntry(ReinitializeFileEntry entry) {
    try {
      mInodeTree.reinitializeFile(new TachyonURI(entry.getPath()), entry.getBlockSizeBytes(),
          entry.getTTL());
    } catch (InvalidPathException e) {
      throw new RuntimeException(e);
    }
  }

  /**
   * Returns the next block id for a given file id. Called via RPC.
   *
   * @param fileId the file id to get the next block id for
   * @return the next block id for the file
   * @throws FileDoesNotExistException
   */
  public long getNewBlockIdForFile(long fileId) throws FileDoesNotExistException {
    Inode inode;
    synchronized (mInodeTree) {
      inode = mInodeTree.getInodeById(fileId);
    }
    if (!inode.isFile()) {
      throw new FileDoesNotExistException(ExceptionMessage.FILEID_MUST_BE_FILE.getMessage(fileId));
    }

    return ((InodeFile) inode).getNewBlockId();
  }

  /**
   * Get the total number of files and directories.
   *
   * @return the number of files and directories.
   */
  public int getNumberOfFiles() {
    synchronized (mInodeTree) {
      return mInodeTree.getSize();
    }
  }

  /**
   * Get the number of pinned files and directories.
   * @return the number of pinned files and directories.
   */
  public int getNumberOfPinnedFiles() {
    synchronized (mInodeTree) {
      return mInodeTree.getPinnedSize();
    }
  }

  /**
   * Deletes a given file id. Called via RPC.
   *
   * @param fileId the file id to delete
   * @param recursive if true, will delete all its children.
   * @return true if the file was deleted, false otherwise.
   * @throws FileDoesNotExistException if a non-existent file is encountered
   * @throws InvalidPathException if an invalid path is encountered
   * @throws IOException if an I/O error is encountered
   */
  public boolean deleteFile(long fileId, boolean recursive) throws FileDoesNotExistException,
      InvalidPathException, IOException {
    MasterContext.getMasterSource().incDeleteFileOps();
    synchronized (mInodeTree) {
      long opTimeMs = System.currentTimeMillis();
      TachyonURI path = mInodeTree.getPath(mInodeTree.getInodeById(fileId));
      boolean ret = deleteFileInternal(fileId, recursive, false, opTimeMs);
      writeJournalEntry(new DeleteFileEntry(fileId, recursive, opTimeMs));
      flushJournal();
      LOG.debug("Deleted " + path);
      return ret;
    }
  }

  private void deleteFileFromEntry(DeleteFileEntry entry) {
    MasterContext.getMasterSource().incDeleteFileOps();
    try {
      deleteFileInternal(entry.mFileId, entry.mRecursive, true, entry.mOpTimeMs);
    } catch (Exception e) {
      throw new RuntimeException(e);
    }
  }

  /**
   * Implements file deletion.
   *
   * @param fileId the file id
   * @param recursive if the file id identifies a directory, this flag specifies whether the
   *        directory content should be deleted recursively
   * @param replayed whether the operation is a result of replaying the journal
   * @param opTimeMs the time of the operation
   * @return
   * @throws FileDoesNotExistException if a non-existent file is encountered
   * @throws InvalidPathException if an invalid path is encountered
   * @throws IOException if an I/O error is encountered
   */
  boolean deleteFileInternal(long fileId, boolean recursive, boolean replayed,
      long opTimeMs) throws FileDoesNotExistException, InvalidPathException, IOException {
    // This function should only be called from within synchronized (mInodeTree) blocks.
    //
    // TODO(jiri): A crash after any UFS object is deleted and before the delete operation is
    // journaled will result in an inconsistency between Tachyon and UFS.
    Inode inode = mInodeTree.getInodeById(fileId);
    if (inode == null) {
      return true;
    }
    if (inode.isDirectory() && !recursive && ((InodeDirectory) inode).getNumberOfChildren() > 0) {
      // inode is nonempty, and we don't want to delete a nonempty directory unless recursive is
      // true
      return false;
    }
    if (mInodeTree.isRootId(inode.getId())) {
      // The root cannot be deleted.
      return false;
    }

    List<Inode> delInodes = new ArrayList<Inode>();
    delInodes.add(inode);
    if (inode.isDirectory()) {
      delInodes.addAll(mInodeTree.getInodeChildrenRecursive((InodeDirectory) inode));
    }

    // We go through each inode, removing it from it's parent set and from mDelInodes. If it's a
    // file, we deal with the checkpoints and blocks as well.
    for (int i = delInodes.size() - 1; i >= 0; i --) {
      Inode delInode = delInodes.get(i);

      // TODO(jiri): What should the Tachyon behavior be when a UFS delete operation fails?
      // Currently, it will result in an inconsistency between Tachyon and UFS.
      if (!replayed && delInode.isPersisted()) {
        // Delete the file in the under file system.
        String ufsPath = mMountTable.resolve(mInodeTree.getPath(delInode)).toString();
        UnderFileSystem ufs = UnderFileSystem.get(ufsPath, MasterContext.getConf());
        if (!ufs.exists(ufsPath)) {
          LOG.warn("File does not exist the underfs: " + ufsPath);
        } else if (!ufs.delete(ufsPath, true)) {
          LOG.error("Failed to delete " + ufsPath);
          return false;
        }
      }

      if (delInode.isFile()) {
        // Remove corresponding blocks from workers.
        mBlockMaster.removeBlocks(((InodeFile) delInode).getBlockIds());
      }

      mInodeTree.deleteInode(delInode, opTimeMs);
    }
    MasterContext.getMasterSource().incFilesDeleted(delInodes.size());
    return true;
  }

  /**
   * Returns the {@link FileBlockInfo} for given file and block index. Called via RPC.
   *
   * @param fileId the file id to get the info for
   * @param fileBlockIndex the block index of the file to get the block info for
   * @return the {@link FileBlockInfo} for the file and block index
   * @throws FileDoesNotExistException
   * @throws BlockInfoException
   */
  public FileBlockInfo getFileBlockInfo(long fileId, int fileBlockIndex)
      throws BlockInfoException, FileDoesNotExistException, InvalidPathException {
    synchronized (mInodeTree) {
      Inode inode = mInodeTree.getInodeById(fileId);
      if (inode.isDirectory()) {
        throw new FileDoesNotExistException(
                ExceptionMessage.FILEID_MUST_BE_FILE.getMessage(fileId));
      }
      InodeFile file = (InodeFile) inode;
      List<Long> blockIdList = new ArrayList<Long>(1);
      blockIdList.add(file.getBlockIdByIndex(fileBlockIndex));
      List<BlockInfo> blockInfoList = mBlockMaster.getBlockInfoList(blockIdList);
      if (blockInfoList.size() != 1) {
        throw new BlockInfoException("FileId " + fileId + " BlockIndex " + fileBlockIndex
            + " is not a valid block.");
      }
      return generateFileBlockInfo(file, blockInfoList.get(0));
    }
  }

  /**
   * Returns all the {@link FileBlockInfo} of the given file. Called via RPC, and internal masters.
   *
   * @param fileId the file id to get the info for
   * @return a list of {@link FileBlockInfo} for all the blocks of the file.
   * @throws FileDoesNotExistException
   */
  public List<FileBlockInfo> getFileBlockInfoList(long fileId) throws FileDoesNotExistException,
      InvalidPathException {
    synchronized (mInodeTree) {
      Inode inode = mInodeTree.getInodeById(fileId);
      if (inode.isDirectory()) {
        throw new FileDoesNotExistException(
                ExceptionMessage.FILEID_MUST_BE_FILE.getMessage(fileId));
      }
      InodeFile file = (InodeFile) inode;
      List<BlockInfo> blockInfoList = mBlockMaster.getBlockInfoList(file.getBlockIds());

      List<FileBlockInfo> ret = new ArrayList<FileBlockInfo>();
      for (BlockInfo blockInfo : blockInfoList) {
        ret.add(generateFileBlockInfo(file, blockInfo));
      }
      return ret;
    }
  }

  /**
   * Returns all the {@link FileBlockInfo} of the given file. Called by web UI.
   *
   * @param path the path to the file
   * @return a list of {@link FileBlockInfo} for all the blocks of the file.
   * @throws FileDoesNotExistException
   * @throws InvalidPathException
   */
  public List<FileBlockInfo> getFileBlockInfoList(TachyonURI path)
      throws FileDoesNotExistException, InvalidPathException {
    long fileId = getFileId(path);
    return getFileBlockInfoList(fileId);
  }

  /**
   * Generates a {@link FileBlockInfo} object from internal metadata. This adds file information to
   * the block, such as the file offset, and additional UFS locations for the block.
   *
   * @param file the file the block is a part of
   * @param blockInfo the {@link BlockInfo} to generate the {@link FileBlockInfo} from
   * @return a new {@link FileBlockInfo} for the block
   */
  private FileBlockInfo generateFileBlockInfo(InodeFile file, BlockInfo blockInfo) throws
      InvalidPathException {
    // This function should only be called from within synchronized (mInodeTree) blocks.
    FileBlockInfo fileBlockInfo = new FileBlockInfo();
    fileBlockInfo.blockInfo = blockInfo;
    fileBlockInfo.ufsLocations = new ArrayList<NetAddress>();

    // The sequence number part of the block id is the block index.
    fileBlockInfo.offset = file.getBlockSizeBytes() * BlockId.getSequenceNumber(blockInfo.blockId);

    if (fileBlockInfo.blockInfo.locations.isEmpty() && file.isPersisted()) {
      // No tachyon locations, but there is a checkpoint in the under storage system. Add the
      // locations from the under storage system.
      String ufsPath = mMountTable.resolve(mInodeTree.getPath(file)).toString();
      UnderFileSystem ufs = UnderFileSystem.get(ufsPath, MasterContext.getConf());
      List<String> locs;
      try {
        locs = ufs.getFileLocations(ufsPath, fileBlockInfo.offset);
      } catch (IOException e) {
        return fileBlockInfo;
      }
      if (locs != null) {
        for (String loc : locs) {
          String resolvedHost = loc;
          int resolvedPort = -1;
          try {
            String[] ipport = loc.split(":");
            if (ipport.length == 2) {
              resolvedHost = ipport[0];
              resolvedPort = Integer.parseInt(ipport[1]);
            }
          } catch (NumberFormatException nfe) {
            continue;
          }
          // The resolved port is the data transfer port not the rpc port
          fileBlockInfo.ufsLocations.add(new NetAddress(resolvedHost, -1, resolvedPort));
        }
      }
    }
    return fileBlockInfo;
  }

  /**
   * Returns whether the inodeFile is fully in memory or not. The file is fully in memory only if
   * all the blocks of the file are in memory, in other words, the in memory percentage is 100.
   *
   * @return true if the file is fully in memory, false otherwise
   */
  private boolean isFullyInMemory(InodeFile inode) {
    return getInMemoryPercentage(inode) == 100;
  }

  /**
   * Gets absolute paths of all in memory files. Called by the web ui.
   *
   * @return absolute paths of all in memory files.
   */
  public List<TachyonURI> getInMemoryFiles() {
    List<TachyonURI> ret = new ArrayList<TachyonURI>();
    Queue<Pair<InodeDirectory, TachyonURI>> nodesQueue =
        new LinkedList<Pair<InodeDirectory, TachyonURI>>();
    synchronized (mInodeTree) {
      // TODO(yupeng): Verify we want to use absolute path.
      nodesQueue.add(new Pair<InodeDirectory, TachyonURI>(mInodeTree.getRoot(), new TachyonURI(
          TachyonURI.SEPARATOR)));
      while (!nodesQueue.isEmpty()) {
        Pair<InodeDirectory, TachyonURI> pair = nodesQueue.poll();
        InodeDirectory directory = pair.getFirst();
        TachyonURI curUri = pair.getSecond();

        Set<Inode> children = directory.getChildren();
        for (Inode inode : children) {
          TachyonURI newUri = curUri.join(inode.getName());
          if (inode.isDirectory()) {
            nodesQueue.add(new Pair<InodeDirectory, TachyonURI>((InodeDirectory) inode, newUri));
          } else if (isFullyInMemory((InodeFile) inode)) {
            ret.add(newUri);
          }
        }
      }
    }
    return ret;
  }

  /**
   * Get the in-memory percentage of an Inode. For a file that has all blocks in memory, it returns
   * 100; for a file that has no block in memory, it returns 0. Returns 0 for a directory.
   *
   * @param inode the inode
   * @return the in memory percentage
   */
  private int getInMemoryPercentage(Inode inode) {
    if (!inode.isFile()) {
      return 0;
    }
    InodeFile inodeFile = (InodeFile) inode;

    long length = inodeFile.getLength();
    if (length == 0) {
      return 100;
    }

    long inMemoryLength = 0;
    for (BlockInfo info : mBlockMaster.getBlockInfoList(inodeFile.getBlockIds())) {
      if (isInMemory(info)) {
        inMemoryLength += info.getLength();
      }
    }
    return (int) (inMemoryLength * 100 / length);
  }

  /**
   * @return true if the given block is in some worker's memory, false otherwise
   */
  private boolean isInMemory(BlockInfo blockInfo) {
    for (BlockLocation location : blockInfo.getLocations()) {
      if (location.getTier() == StorageLevelAlias.MEM.getValue()) {
        return true;
      }
    }
    return false;
  }

  /**
   * Creates a directory for a given path. Called via RPC, and internal masters.
   *
   * @param path the path of the directory
   * @param recursive if it is true, create necessary but nonexistent parent directories, otherwise,
   *        the parent directories must already exist
   * @throws InvalidPathException when the path is invalid, please see documentation on
   *         {@link InodeTree#createPath} for more details
   * @throws FileAlreadyExistException when there is already a file at path
   */
  public InodeTree.CreatePathResult mkdir(TachyonURI path, boolean recursive)
      throws InvalidPathException, FileAlreadyExistException {
    // TODO(gene): metrics
    synchronized (mInodeTree) {
      try {
        InodeTree.CreatePathResult createResult = mInodeTree.createPath(path, 0, recursive, true);

        writeJournalEntry(mDirectoryIdGenerator.toJournalEntry());
        journalCreatePathResult(createResult);
        flushJournal();
        return createResult;
      } catch (BlockInfoException bie) {
        // Since we are creating a directory, the block size is ignored, no such exception should
        // happen.
        Throwables.propagate(bie);
      }
    }
    return null;
  }

  /**
   * Journals the {@link InodeTree.CreatePathResult}. This does not flush the journal.
   * Synchronization is required outside of this method.
   *
   * @param createResult the {@link InodeTree.CreatePathResult} to journal
   */
  private void journalCreatePathResult(InodeTree.CreatePathResult createResult) {
    for (Inode inode : createResult.getModified()) {
      writeJournalEntry(new InodeLastModificationTimeEntry(inode.getId(),
          inode.getLastModificationTimeMs()));
    }
    for (Inode inode : createResult.getCreated()) {
      writeJournalEntry(inode.toJournalEntry());
    }
  }

  /**
   * Renames a file to a destination. Called via RPC.
   *
   * @param fileId the source file to rename.
   * @param dstPath the destination path to rename the file to.
   * @return true if the rename was successful
   * @throws FileDoesNotExistException if a non-existent file is encountered
   * @throws InvalidPathException if an invalid path is encountered
   * @throws IOException if an I/O error occurs
   */
  public boolean rename(long fileId, TachyonURI dstPath) throws FileAlreadyExistException,
      FileDoesNotExistException, InvalidPathException, IOException {
    MasterContext.getMasterSource().incRenameOps();
    synchronized (mInodeTree) {
      Inode srcInode = mInodeTree.getInodeById(fileId);
      TachyonURI srcPath = mInodeTree.getPath(srcInode);
      // Renaming path to itself is a no-op.
      if (srcPath.equals(dstPath)) {
        return true;
      }
      // Renaming the root is not allowed.
      if (srcPath.isRoot() || dstPath.isRoot()) {
        return false;
      }
      // Renaming across mount points is not allowed.
      String srcMount = mMountTable.getMountPoint(srcPath);
      String dstMount = mMountTable.getMountPoint(dstPath);
      if ((srcMount == null && dstMount != null)
          || (srcMount != null && dstMount == null)
          || (srcMount != null && dstMount != null && !srcMount.equals(dstMount))) {
        LOG.warn("Renaming " + srcPath + " to " + dstPath + " spans mount points.");
        return false;
      }
      // Renaming onto a mount point is not allowed.
      if (mMountTable.isMountPoint(dstPath)) {
        return false;
      }
      // Renaming a path to one of its subpaths is not allowed. Check for that, by making sure
      // srcComponents isn't a prefix of dstComponents.
      if (PathUtils.hasPrefix(dstPath.getPath(), srcPath.getPath())) {
        throw new InvalidPathException("Failed to rename: " + srcPath + " is a prefix of "
            + dstPath);
      }

      TachyonURI dstParentURI = dstPath.getParent();

      // Get the inodes of the src and dst parents.
      Inode srcParentInode = mInodeTree.getInodeById(srcInode.getParentId());
      if (!srcParentInode.isDirectory()) {
        return false;
      }
      Inode dstParentInode = mInodeTree.getInodeByPath(dstParentURI);
      if (!dstParentInode.isDirectory()) {
        return false;
      }

      // Make sure destination path does not exist
      InodeDirectory dstParentDirectory = (InodeDirectory) dstParentInode;
      String[] dstComponents = PathUtils.getPathComponents(dstPath.getPath());
      if (dstParentDirectory.getChild(dstComponents[dstComponents.length - 1]) != null) {
        return false;
      }

      // Now we remove srcInode from it's parent and insert it into dstPath's parent
      long opTimeMs = System.currentTimeMillis();
      if (!renameInternal(fileId, dstPath, false, opTimeMs)) {
        return false;
      }

      writeJournalEntry(new RenameEntry(fileId, dstPath.getPath(), opTimeMs));
      flushJournal();

      LOG.debug("Renamed " + srcPath + " to " + dstPath);
      return true;
    }
  }

  /**
   * Implements renaming.
   *
   * @param fileId the file id of the rename source
   * @param dstPath the path to the rename destionation
   * @param replayed whether the operation is a result of replaying the journal
   * @param opTimeMs the time of the operation
   * @return
   * @throws FileDoesNotExistException if a non-existent file is encountered
   * @throws InvalidPathException if an invalid path is encountered
   * @throws IOException if an I/O error is encountered
   */
  boolean renameInternal(long fileId, TachyonURI dstPath, boolean replayed, long opTimeMs)
      throws FileDoesNotExistException, InvalidPathException, IOException {
    // This function should only be called from within synchronized (mInodeTree) blocks.
    Inode srcInode = mInodeTree.getInodeById(fileId);
    TachyonURI srcPath = mInodeTree.getPath(srcInode);
    LOG.debug("Renaming " + srcPath + " to " + dstPath);

    // If the source file is persisted, rename it in the UFS.
    FileInfo fileInfo = getFileInfoInternal(srcInode);
    if (!replayed && fileInfo.isPersisted) {
      String ufsSrcPath = mMountTable.resolve(srcPath).toString();
      String ufsDstPath = mMountTable.resolve(dstPath).toString();
      UnderFileSystem ufs = UnderFileSystem.get(ufsSrcPath, MasterContext.getConf());
      String parentPath = new TachyonURI(ufsDstPath).getParent().toString();
      // TODO(jiri): The following can be removed once directory creation is persisted onto UFS.
      if (!ufs.exists(parentPath) && !ufs.mkdirs(parentPath, true)) {
        LOG.error("Failed to create " + parentPath);
        return false;
      }
      if (!ufs.rename(ufsSrcPath, ufsDstPath)) {
        LOG.error("Failed to rename " + ufsSrcPath + " to " + ufsDstPath);
        return false;
      }
    }

    // TODO(jiri): A crash between now and the time the rename operation is journaled will result in
    // an inconsistency between Tachyon and UFS.
    Inode srcParentInode = mInodeTree.getInodeById(srcInode.getParentId());
    TachyonURI dstParentURI = dstPath.getParent();
    Inode dstParentInode = mInodeTree.getInodeByPath(dstParentURI);
    ((InodeDirectory) srcParentInode).removeChild(srcInode);
    srcParentInode.setLastModificationTimeMs(opTimeMs);
    srcInode.setParentId(dstParentInode.getId());
    srcInode.setName(dstPath.getName());
    ((InodeDirectory) dstParentInode).addChild(srcInode);
    dstParentInode.setLastModificationTimeMs(opTimeMs);
    MasterContext.getMasterSource().incFilesRenamed();
    propagatePersisted(srcInode, replayed);

    return true;
  }

  private void renameFromEntry(RenameEntry entry) {
    MasterContext.getMasterSource().incRenameOps();
    try {
      renameInternal(entry.mFileId, new TachyonURI(entry.mDstPath), true, entry.mOpTimeMs);
    } catch (Exception e) {
      throw new RuntimeException(e);
    }
  }

  /**
   * Sets the pin status for a file. If the file is a directory, the pin status will be set
   * recursively to all of its descendants. Called via RPC.
   *
   * @param fileId the file id to set the pin status for
   * @param pinned the pin status
   * @throws FileDoesNotExistException
   */
  public void setPinned(long fileId, boolean pinned) throws FileDoesNotExistException {
    // TODO(gene): metrics
    synchronized (mInodeTree) {
      long opTimeMs = System.currentTimeMillis();
      setPinnedInternal(fileId, pinned, opTimeMs);
      writeJournalEntry(new SetPinnedEntry(fileId, pinned, opTimeMs));
      flushJournal();
    }
  }

  private void setPinnedInternal(long fileId, boolean pinned, long opTimeMs)
      throws FileDoesNotExistException {
    // This function should only be called from within synchronized (mInodeTree) blocks.
    Inode inode = mInodeTree.getInodeById(fileId);
    mInodeTree.setPinned(inode, pinned, opTimeMs);
  }

  private void setPinnedFromEntry(SetPinnedEntry entry) {
    try {
      setPinnedInternal(entry.getId(), entry.getPinned(), entry.getOperationTimeMs());
    } catch (FileDoesNotExistException fdnee) {
      throw new RuntimeException(fdnee);
    }
  }

  /**
   * Frees or evicts all of the blocks of the file from tachyon storage. If the given file is a
   * directory, and the 'recursive' flag is enabled, all descendant files will also be freed. Called
   * via RPC.
   *
   * @param fileId the file to free
   * @param recursive if true, and the file is a directory, all descendants will be freed
   * @return true if the file was freed
   * @throws FileDoesNotExistException
   */
  public boolean free(long fileId, boolean recursive) throws FileDoesNotExistException {
    // TODO(gene): metrics
    synchronized (mInodeTree) {
      Inode inode = mInodeTree.getInodeById(fileId);

      if (inode.isDirectory() && !recursive && ((InodeDirectory) inode).getNumberOfChildren() > 0) {
        // inode is nonempty, and we don't want to free a nonempty directory unless recursive is
        // true
        return false;
      }

      List<Inode> freeInodes = new ArrayList<Inode>();
      freeInodes.add(inode);
      if (inode.isDirectory()) {
        freeInodes.addAll(mInodeTree.getInodeChildrenRecursive((InodeDirectory) inode));
      }

      // We go through each inode.
      for (int i = freeInodes.size() - 1; i >= 0; i --) {
        Inode freeInode = freeInodes.get(i);

        if (freeInode.isFile()) {
          // Remove corresponding blocks from workers.
          mBlockMaster.removeBlocks(((InodeFile) freeInode).getBlockIds());
        }
      }
    }
    return true;
  }

  /**
   * Gets the path of a file with the given id. Called by the internal web ui.
   *
   * @param fileId The id of the file to look up
   * @return the path of the file
   * @throws FileDoesNotExistException raise if the file does not exist.
   */
  public TachyonURI getPath(long fileId) throws FileDoesNotExistException {
    synchronized (mInodeTree) {
      return mInodeTree.getPath(mInodeTree.getInodeById(fileId));
    }
  }

  /**
   *
   * @return the set of inode ids which are pinned. Called via RPC.
   */
  public Set<Long> getPinIdList() {
    synchronized (mInodeTree) {
      return mInodeTree.getPinIdSet();
    }
  }

  /**
   * @return the ufs address for this master.
   */
  public String getUfsAddress() {
    return MasterContext.getConf().get(Constants.UNDERFS_ADDRESS);
  }

  /**
   * @return the white list. Called by the internal web ui
   */
  public List<String> getWhiteList() {
    return mWhitelist.getList();
  }

<<<<<<< HEAD
  public void reportLostFile(long fileId) throws FileDoesNotExistException {
    throw new UnsupportedOperationException("report lost file not supported");
=======
  /**
   * @return all the files lost on the workers
   */
  public List<Long> getLostFiles() {
    Set<Long> lostFiles = Sets.newHashSet();
    for (long blockId : mBlockMaster.getLostBlocks()) {
      // the file id is the container id of the block id
      long containerId = BlockId.getContainerId(blockId);
      long fileId = IdUtils.createFileId(containerId);
      lostFiles.add(fileId);
    }
    return new ArrayList<Long>(lostFiles);
  }

  // TODO(gene): The following methods are for lineage, which is not fully functional yet.
  public void createDependency() {
    // TODO(gene): Implement lineage.
  }

  public DependencyInfo getClientDependencyInfo(int dependencyId)
      throws DependencyDoesNotExistException {
    Dependency dependency = mDependencyMap.getFromDependencyId(dependencyId);
    if (dependency == null) {
      throw new DependencyDoesNotExistException("No dependency with id " + dependencyId);
    }
    return dependency.generateClientDependencyInfo();
  }

  public void requestFilesInDependency(int dependencyId) {
    Dependency dependency = mDependencyMap.getFromDependencyId(dependencyId);
    if (dependency != null) {
      LOG.info("Request files in dependency " + dependency);
      if (dependency.hasLostFile()) {
        mDependencyMap.recomputeDependency(dependencyId);
      }
    } else {
      LOG.error("There is no dependency with id " + dependencyId);
    }
  }

  public void reportLostFile(long fileId) throws FileDoesNotExistException {
    synchronized (mInodeTree) {
      Inode inode = mInodeTree.getInodeById(fileId);
      if (inode.isDirectory()) {
        LOG.warn("Reported file is a directory " + inode);
        return;
      }

      List<Long> blockIds = Lists.newArrayList();
      try {
        for (FileBlockInfo fileBlockInfo : getFileBlockInfoList(fileId)) {
          blockIds.add(fileBlockInfo.blockInfo.blockId);
        }
      } catch (InvalidPathException e) {
        LOG.info("Failed to get file info " + fileId, e);
      }
      mBlockMaster.reportLostBlocks(blockIds);
      LOG.info(
          "Reported file loss of blocks" + blockIds + ". Tachyon will recompute it: " + fileId);
    }
  }

  public List<Integer> getPriorityDependencyList() {
    return mDependencyMap.getPriorityDependencyList();
>>>>>>> ebf0b8b0
  }

  // TODO(jiri): Make it possible to load directories and not just individual files.
  public long loadFileInfoFromUfs(TachyonURI path, boolean recursive)
      throws BlockInfoException, FileAlreadyExistException, FileDoesNotExistException,
      InvalidPathException, SuspectedFileSizeException, TachyonException {
    TachyonURI ufsPath;
    synchronized (mInodeTree) {
      ufsPath = mMountTable.resolve(path);
    }
    UnderFileSystem ufs = UnderFileSystem.get(ufsPath.toString(), MasterContext.getConf());
    try {
      if (!ufs.exists(ufsPath.getPath())) {
        throw new FileDoesNotExistException(ufsPath.getPath());
      }
      long ufsBlockSizeByte = ufs.getBlockSizeByte(ufsPath.toString());
      long fileSizeByte = ufs.getFileSize(ufsPath.toString());
      // Metadata loaded from UFS has no TTL set.
      long fileId = createFile(path, ufsBlockSizeByte, recursive, Constants.NO_TTL);
      persistFile(fileId, fileSizeByte);
      return fileId;
    } catch (IOException e) {
      LOG.error(ExceptionUtils.getStackTrace(e));
      throw new TachyonException(e.getMessage());
    }
  }

  public boolean mount(TachyonURI tachyonPath, TachyonURI ufsPath) throws FileAlreadyExistException,
      FileDoesNotExistException, InvalidPathException, IOException {
    synchronized (mInodeTree) {
      InodeTree.CreatePathResult createResult = mkdir(tachyonPath, false);
      if (mountInternal(tachyonPath, ufsPath)) {
        writeJournalEntry(new AddMountPointEntry(tachyonPath, ufsPath));
        flushJournal();
        return true;
      }
      // Cleanup created directories in case the mount operation failed.
      long opTimeMs = System.currentTimeMillis();
      deleteFileInternal(createResult.getCreated().get(0).getId(), true, false, opTimeMs);
    }
    return false;
  }

  void mountFromEntry(AddMountPointEntry entry) throws InvalidPathException {
    TachyonURI tachyonPath = entry.getTachyonPath();
    TachyonURI ufsPath = entry.getUfsPath();
    if (!mountInternal(tachyonPath, ufsPath)) {
      LOG.error("Failed to mount " + ufsPath + " at " + tachyonPath);
    }
  }

  boolean mountInternal(TachyonURI tachyonPath, TachyonURI ufsPath) throws InvalidPathException {
    return mMountTable.add(tachyonPath, ufsPath);
  }

  public boolean unmount(TachyonURI tachyonPath) throws FileDoesNotExistException,
      InvalidPathException, IOException {
    synchronized (mInodeTree) {
      if (unmountInternal(tachyonPath)) {
        Inode inode = mInodeTree.getInodeByPath(tachyonPath);
        // Use the internal delete API, setting {@code replayed} to false to prevent the delete
        // operations from being persisted in the UFS.
        long fileId = inode.getId();
        long opTimeMs = System.currentTimeMillis();
        deleteFileInternal(fileId, true /* recursive */, true /* replayed */, opTimeMs);
        writeJournalEntry(new DeleteFileEntry(fileId, true /* recursive */, opTimeMs));
        writeJournalEntry(new DeleteMountPointEntry(tachyonPath));
        flushJournal();
        return true;
      }
    }
    return false;
  }

  void unmountFromEntry(DeleteMountPointEntry entry) throws InvalidPathException {
    TachyonURI tachyonPath = entry.getTachyonPath();
    if (!unmountInternal(tachyonPath)) {
      LOG.error("Failed to unmount " + tachyonPath);
    }
  }

  boolean unmountInternal(TachyonURI tachyonPath) throws InvalidPathException {
    return mMountTable.delete(tachyonPath);
  }


  /**
   * Resets a file. It first free the whole file, and then reinitializes it.
   *
   * @param fileId the id of the file
   * @throws FileDoesNotExistException if the file doesn't exist
   */
  public void resetFile(long fileId) throws FileDoesNotExistException {
    // TODO check the file is not persisted
    synchronized (mInodeTree) {
      // free the file first
      free(fileId, false);
      InodeFile inodeFile = (InodeFile) mInodeTree.getInodeById(fileId);
      inodeFile.reinit();
    }
  }

  /**
   * MasterInodeTTL periodic check.
   */
  public final class MasterInodeTTLCheckExecutor implements HeartbeatExecutor {
    // TODO: current implementation needs to be improved by using a more efficient datastructure
    // such as hourly bucketized inodefilelist
    @Override
    public void heartbeat()  {
      synchronized (mInodeTree) {
        List<Inode> inodes = mInodeTree.getInodeChildrenRecursive(mInodeTree.getRoot());
        for (Inode inode : inodes) {
          if (inode.isFile() && !inode.isPinned()) {
            InodeFile iFile = (InodeFile) inode;
            long ttl = iFile.getTTL();
            if (ttl > 0 && System.currentTimeMillis() - iFile.getCreationTimeMs() > ttl * 1000) {
              try {
                deleteFile(iFile.getId(), false);
              } catch (FileDoesNotExistException e) {
                LOG.error("file does not exit " + iFile.toString());
              } catch (InvalidPathException e) {
                LOG.error("invalid path for ttl check " + iFile.toString());
              } catch (IOException e) {
                LOG.error("IO exception for ttl check" + iFile.toString());
              }
            }
          }
        }
      }
    }
  }
}<|MERGE_RESOLUTION|>--- conflicted
+++ resolved
@@ -36,10 +36,10 @@
 import tachyon.Constants;
 import tachyon.HeartbeatExecutor;
 import tachyon.HeartbeatThread;
+import tachyon.StorageLevelAlias;
+import tachyon.TachyonURI;
 import tachyon.collections.Pair;
 import tachyon.collections.PrefixList;
-import tachyon.StorageLevelAlias;
-import tachyon.TachyonURI;
 import tachyon.conf.TachyonConf;
 import tachyon.exception.ExceptionMessage;
 import tachyon.master.MasterBase;
@@ -55,10 +55,8 @@
 import tachyon.master.file.journal.InodeLastModificationTimeEntry;
 import tachyon.master.file.journal.PersistDirectoryEntry;
 import tachyon.master.file.journal.PersistFileEntry;
-<<<<<<< HEAD
-=======
+import tachyon.master.file.journal.PersistFileEntry;
 import tachyon.master.file.journal.ReinitializeFileEntry;
->>>>>>> ebf0b8b0
 import tachyon.master.file.journal.RenameEntry;
 import tachyon.master.file.journal.SetPinnedEntry;
 import tachyon.master.file.meta.Inode;
@@ -1215,10 +1213,6 @@
     return mWhitelist.getList();
   }
 
-<<<<<<< HEAD
-  public void reportLostFile(long fileId) throws FileDoesNotExistException {
-    throw new UnsupportedOperationException("report lost file not supported");
-=======
   /**
    * @return all the files lost on the workers
    */
@@ -1233,32 +1227,6 @@
     return new ArrayList<Long>(lostFiles);
   }
 
-  // TODO(gene): The following methods are for lineage, which is not fully functional yet.
-  public void createDependency() {
-    // TODO(gene): Implement lineage.
-  }
-
-  public DependencyInfo getClientDependencyInfo(int dependencyId)
-      throws DependencyDoesNotExistException {
-    Dependency dependency = mDependencyMap.getFromDependencyId(dependencyId);
-    if (dependency == null) {
-      throw new DependencyDoesNotExistException("No dependency with id " + dependencyId);
-    }
-    return dependency.generateClientDependencyInfo();
-  }
-
-  public void requestFilesInDependency(int dependencyId) {
-    Dependency dependency = mDependencyMap.getFromDependencyId(dependencyId);
-    if (dependency != null) {
-      LOG.info("Request files in dependency " + dependency);
-      if (dependency.hasLostFile()) {
-        mDependencyMap.recomputeDependency(dependencyId);
-      }
-    } else {
-      LOG.error("There is no dependency with id " + dependencyId);
-    }
-  }
-
   public void reportLostFile(long fileId) throws FileDoesNotExistException {
     synchronized (mInodeTree) {
       Inode inode = mInodeTree.getInodeById(fileId);
@@ -1281,10 +1249,6 @@
     }
   }
 
-  public List<Integer> getPriorityDependencyList() {
-    return mDependencyMap.getPriorityDependencyList();
->>>>>>> ebf0b8b0
-  }
 
   // TODO(jiri): Make it possible to load directories and not just individual files.
   public long loadFileInfoFromUfs(TachyonURI path, boolean recursive)
