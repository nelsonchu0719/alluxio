/*
 * Licensed to the University of California, Berkeley under one or more contributor license
 * agreements. See the NOTICE file distributed with this work for additional information regarding
 * copyright ownership. The ASF licenses this file to You under the Apache License, Version 2.0 (the
 * "License"); you may not use this file except in compliance with the License. You may obtain a
 * copy of the License at
 *
 * http://www.apache.org/licenses/LICENSE-2.0
 *
 * Unless required by applicable law or agreed to in writing, software distributed under the License
 * is distributed on an "AS IS" BASIS, WITHOUT WARRANTIES OR CONDITIONS OF ANY KIND, either express
 * or implied. See the License for the specific language governing permissions and limitations under
 * the License.
 */

package tachyon.worker.block.meta;

import java.io.IOException;
import java.nio.ByteBuffer;
import java.nio.ByteOrder;

import org.junit.After;
import org.junit.Assert;
import org.junit.Before;

import tachyon.Constants;
import tachyon.TachyonURI;
import tachyon.client.TachyonStorageType;
import tachyon.client.UnderStorageType;
import tachyon.client.file.FileOutStream;
import tachyon.client.file.TachyonFile;
import tachyon.client.file.TachyonFileSystem;
import tachyon.client.file.options.OutStreamOptions;
import tachyon.conf.TachyonConf;
import tachyon.exception.TachyonException;
import tachyon.master.LocalTachyonCluster;
import tachyon.thrift.FileInfo;
import tachyon.util.CommonUtils;
import tachyon.worker.WorkerContext;

public class CapacityUsageIntegrationTest {
  private static final int MEM_CAPACITY_BYTES = 20 * Constants.MB;
  private static final int DISK_CAPACITY_BYTES = Constants.GB;
  private static final int USER_QUOTA_UNIT_BYTES = Constants.MB;
  private static final int HEARTBEAT_INTERVAL_MS = 30;

  private LocalTachyonCluster mLocalTachyonCluster = null;
  private TachyonFileSystem mTFS = null;

  @After
  public final void after() throws Exception {
    mLocalTachyonCluster.stop();
  }

  @Before
  public final void before() throws Exception {
    TachyonConf workerConf = WorkerContext.getConf();
    workerConf.set(Constants.WORKER_TIERED_STORE_LEVELS, "2");
    workerConf.set(String.format(Constants.WORKER_TIERED_STORE_LEVEL_ALIAS_FORMAT, 1), "HDD");
    workerConf.set(String.format(Constants.WORKER_TIERED_STORE_LEVEL_DIRS_PATH_FORMAT, 1),
        "/disk1");
    workerConf.set(String.format(Constants.WORKER_TIERED_STORE_LEVEL_DIRS_QUOTA_FORMAT, 1),
        DISK_CAPACITY_BYTES + "");
    workerConf.set(Constants.WORKER_BLOCK_HEARTBEAT_INTERVAL_MS, HEARTBEAT_INTERVAL_MS + "");

    mLocalTachyonCluster =
        new LocalTachyonCluster(MEM_CAPACITY_BYTES, USER_QUOTA_UNIT_BYTES, MEM_CAPACITY_BYTES / 2);
<<<<<<< HEAD
    TachyonConf testConf = mLocalTachyonCluster.newTestConf();
    testConf.set(Constants.WORKER_TIERED_STORAGE_LEVEL_MAX, "2");
=======
    TachyonConf testConf = mLocalTachyonCluster.getTestConf();
    testConf.set(Constants.WORKER_TIERED_STORE_LEVELS, "2");
>>>>>>> d1d5a959
    testConf.set(String.format(Constants.WORKER_TIERED_STORE_LEVEL_ALIAS_FORMAT, 1), "HDD");
    testConf.set(String.format(Constants.WORKER_TIERED_STORE_LEVEL_DIRS_PATH_FORMAT, 1),
        "/disk1");
    testConf.set(String.format(Constants.WORKER_TIERED_STORE_LEVEL_DIRS_QUOTA_FORMAT, 1),
        DISK_CAPACITY_BYTES + "");
    testConf.set(Constants.WORKER_BLOCK_HEARTBEAT_INTERVAL_MS, HEARTBEAT_INTERVAL_MS + "");
    mLocalTachyonCluster.start(testConf);

    mTFS = mLocalTachyonCluster.getClient();
  }

  private TachyonFile createAndWriteFile(TachyonURI filePath,
      TachyonStorageType tachyonStorageType, UnderStorageType underStorageType, int len)
      throws IOException, TachyonException {
    ByteBuffer buf = ByteBuffer.allocate(len);
    buf.order(ByteOrder.nativeOrder());
    for (int k = 0; k < len; k ++) {
      buf.put((byte) k);
    }

    OutStreamOptions options =
        new OutStreamOptions.Builder(new TachyonConf()).setTachyonStorageType(tachyonStorageType)
            .setUnderStorageType(underStorageType).build();
    FileOutStream os = mTFS.getOutStream(filePath, options);
    os.write(buf.array());
    os.close();
    return mTFS.open(filePath);
  }

  private void deleteDuringEviction(int i) throws IOException, TachyonException {
    final String fileName1 = "/file" + i + "_1";
    final String fileName2 = "/file" + i + "_2";
    TachyonFile file1 =
        createAndWriteFile(new TachyonURI(fileName1), TachyonStorageType.STORE,
            UnderStorageType.SYNC_PERSIST, MEM_CAPACITY_BYTES);
    FileInfo fileInfo1 = mTFS.getInfo(file1);
    Assert.assertTrue(fileInfo1.getInMemoryPercentage() == 100);
    // Deleting file1, command will be sent by master to worker asynchronously
    mTFS.delete(file1);
    // Meanwhile creating file2. If creation arrives earlier than deletion, it will evict file1
    TachyonFile file2 =
        createAndWriteFile(new TachyonURI(fileName2), TachyonStorageType.STORE,
            UnderStorageType.SYNC_PERSIST, MEM_CAPACITY_BYTES / 4);
    FileInfo fileInfo2 = mTFS.getInfo(file2);
    Assert.assertTrue(fileInfo2.getInMemoryPercentage() == 100);
    mTFS.delete(file2);
  }

  // TODO(calvin): Rethink the approach of this test and what it should be testing.
  // @Test
  public void deleteDuringEvictionTest() throws IOException, TachyonException {
    // This test may not trigger eviction each time, repeat it 20 times.
    for (int i = 0; i < 20; i ++) {
      deleteDuringEviction(i);
      CommonUtils.sleepMs(2 * HEARTBEAT_INTERVAL_MS); // ensure second delete completes
    }
  }
}<|MERGE_RESOLUTION|>--- conflicted
+++ resolved
@@ -54,24 +54,10 @@
 
   @Before
   public final void before() throws Exception {
-    TachyonConf workerConf = WorkerContext.getConf();
-    workerConf.set(Constants.WORKER_TIERED_STORE_LEVELS, "2");
-    workerConf.set(String.format(Constants.WORKER_TIERED_STORE_LEVEL_ALIAS_FORMAT, 1), "HDD");
-    workerConf.set(String.format(Constants.WORKER_TIERED_STORE_LEVEL_DIRS_PATH_FORMAT, 1),
-        "/disk1");
-    workerConf.set(String.format(Constants.WORKER_TIERED_STORE_LEVEL_DIRS_QUOTA_FORMAT, 1),
-        DISK_CAPACITY_BYTES + "");
-    workerConf.set(Constants.WORKER_BLOCK_HEARTBEAT_INTERVAL_MS, HEARTBEAT_INTERVAL_MS + "");
-
     mLocalTachyonCluster =
         new LocalTachyonCluster(MEM_CAPACITY_BYTES, USER_QUOTA_UNIT_BYTES, MEM_CAPACITY_BYTES / 2);
-<<<<<<< HEAD
     TachyonConf testConf = mLocalTachyonCluster.newTestConf();
-    testConf.set(Constants.WORKER_TIERED_STORAGE_LEVEL_MAX, "2");
-=======
-    TachyonConf testConf = mLocalTachyonCluster.getTestConf();
     testConf.set(Constants.WORKER_TIERED_STORE_LEVELS, "2");
->>>>>>> d1d5a959
     testConf.set(String.format(Constants.WORKER_TIERED_STORE_LEVEL_ALIAS_FORMAT, 1), "HDD");
     testConf.set(String.format(Constants.WORKER_TIERED_STORE_LEVEL_DIRS_PATH_FORMAT, 1),
         "/disk1");
