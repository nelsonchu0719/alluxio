/*
 * Licensed to the University of California, Berkeley under one or more contributor license
 * agreements. See the NOTICE file distributed with this work for additional information regarding
 * copyright ownership. The ASF licenses this file to You under the Apache License, Version 2.0 (the
 * "License"); you may not use this file except in compliance with the License. You may obtain a
 * copy of the License at
 *
 * http://www.apache.org/licenses/LICENSE-2.0
 *
 * Unless required by applicable law or agreed to in writing, software distributed under the License
 * is distributed on an "AS IS" BASIS, WITHOUT WARRANTIES OR CONDITIONS OF ANY KIND, either express
 * or implied. See the License for the specific language governing permissions and limitations under
 * the License.
 */

package tachyon.worker;

import java.io.File;
import java.io.IOException;
import java.io.OutputStream;
import java.net.InetSocketAddress;
import java.util.concurrent.ExecutorService;
import java.util.concurrent.Executors;

import org.apache.thrift.TException;
import org.junit.After;
import org.junit.Assert;
import org.junit.Before;
import org.junit.Test;

import tachyon.Constants;
import tachyon.TachyonURI;
import tachyon.client.BlockMasterClient;
import tachyon.client.ClientOptions;
import tachyon.client.TachyonFSTestUtils;
import tachyon.client.TachyonStorageType;
import tachyon.client.UnderStorageType;
import tachyon.client.file.FileOutStream;
import tachyon.client.file.TachyonFile;
import tachyon.client.file.TachyonFileSystem;
import tachyon.conf.TachyonConf;
import tachyon.master.LocalTachyonCluster;
import tachyon.master.MasterContext;
import tachyon.master.block.BlockId;
import tachyon.thrift.FileDoesNotExistException;
import tachyon.thrift.FileInfo;
import tachyon.thrift.InvalidPathException;
import tachyon.thrift.OutOfSpaceException;
import tachyon.underfs.UnderFileSystem;
import tachyon.util.CommonUtils;
import tachyon.util.ThreadFactoryUtils;
import tachyon.util.io.BufferUtils;
import tachyon.util.io.PathUtils;
import tachyon.worker.block.BlockServiceHandler;

/**
 * Integration tests for tachyon.BlockServiceHandler
 */
public class BlockServiceHandlerIntegrationTest {
  private static final long WORKER_CAPACITY_BYTES = 10000;
  private static final long SESSION_ID = 1L;
  private static final int USER_QUOTA_UNIT_BYTES = 100;

  private final ExecutorService mExecutorService =
      Executors.newFixedThreadPool(2, ThreadFactoryUtils.build("test-executor-%d", true));

  private LocalTachyonCluster mLocalTachyonCluster = null;
  private String mMountPoint;
  private BlockServiceHandler mWorkerServiceHandler = null;
  private TachyonFileSystem mTfs = null;
  private TachyonConf mMasterTachyonConf;
  private TachyonConf mWorkerTachyonConf;
  private BlockMasterClient mBlockMasterClient;

  @After
  public final void after() throws Exception {
    mBlockMasterClient.close();
    mLocalTachyonCluster.stop();
  }

  @Before
  public final void before() throws Exception {
    TachyonConf tachyonConf = MasterContext.getConf();
    tachyonConf.set(Constants.USER_FILE_BUFFER_BYTES, String.valueOf(100));
    mLocalTachyonCluster =
        new LocalTachyonCluster(WORKER_CAPACITY_BYTES, USER_QUOTA_UNIT_BYTES, Constants.GB);
    mLocalTachyonCluster.start();
    mMountPoint = mLocalTachyonCluster.getMountPoint();
    mTfs = mLocalTachyonCluster.getClient();
    mMasterTachyonConf = mLocalTachyonCluster.getMasterTachyonConf();
    mWorkerTachyonConf = mLocalTachyonCluster.getWorkerTachyonConf();
    mWorkerServiceHandler = mLocalTachyonCluster.getWorker().getWorkerServiceHandler();

    mBlockMasterClient =
        new BlockMasterClient(new InetSocketAddress(mLocalTachyonCluster.getMasterHostname(),
            mLocalTachyonCluster.getMasterPort()), mExecutorService, mWorkerTachyonConf);
  }

  // Tests that checkpointing a file successfully informs master of the update
  @Test
  public void addCheckpointTest() throws Exception {
    // TODO(jiri): Fix this.
    ClientOptions options = new ClientOptions.Builder(new TachyonConf()).build();
    FileOutStream os =
        mTfs.getOutStream(new TachyonURI(PathUtils.concatPath(mMountPoint, "testFile")), options);
    TachyonFile file = mTfs.open(new TachyonURI(PathUtils.concatPath(mMountPoint, "testFile")));
    final int blockSize = (int) WORKER_CAPACITY_BYTES / 10;

    FileInfo fileInfo = mLocalTachyonCluster.getClient().getInfo(file);
    String ufsPath = fileInfo.getUfsPath();
    UnderFileSystem ufs = UnderFileSystem.get(ufsPath, mMasterTachyonConf);
    OutputStream out = ufs.create(ufsPath);
    out.write(BufferUtils.getIncreasingByteArray(blockSize));
    out.close();
    mWorkerServiceHandler.addCheckpoint(file.getFileId(), os.getNonce());

    // No space should be used in Tachyon, but the file should be complete
    Assert.assertEquals(0, mBlockMasterClient.getUsedBytes());
    Assert.assertTrue(mTfs.getInfo(file).isCompleted);
  }

  // Tests that caching a block successfully persists the block if the block exists
  @Test
  public void cacheBlockTest() throws Exception {
    ClientOptions options = new ClientOptions.Builder(new TachyonConf()).build();
    mTfs.getOutStream(new TachyonURI(PathUtils.concatPath(mMountPoint, "testFile")), options);
    TachyonFile file = mTfs.open(new TachyonURI(PathUtils.concatPath(mMountPoint, "testFile")));

    final int blockSize = (int) WORKER_CAPACITY_BYTES / 10;
    // Construct the block ids for the file.
    final long blockId0 = BlockId.createBlockId(BlockId.getContainerId(file.getFileId()), 0);
    final long blockId1 = BlockId.createBlockId(BlockId.getContainerId(file.getFileId()), 1);

    String filename = mWorkerServiceHandler.requestBlockLocation(SESSION_ID, blockId0, blockSize);
    createBlockFile(filename, blockSize);
    mWorkerServiceHandler.cacheBlock(SESSION_ID, blockId0);

    // The master should be immediately updated with the persisted block
    Assert.assertEquals(blockSize, mBlockMasterClient.getUsedBytes());

    // Attempting to cache a non existent block should throw an exception
    Exception exception = null;
    try {
      mWorkerServiceHandler.cacheBlock(SESSION_ID, blockId1);
    } catch (TException e) {
      exception = e;
    }
    Assert.assertNotNull(exception);
  }

  // Tests that cancelling a block will remove the temporary file
  @Test
  public void cancelBlockTest() throws Exception {
    ClientOptions options = new ClientOptions.Builder(new TachyonConf()).build();
    mTfs.getOutStream(new TachyonURI(PathUtils.concatPath(mMountPoint, "testFile")), options);
    TachyonFile file = mTfs.open(new TachyonURI(PathUtils.concatPath(mMountPoint, "testFile")));

    final int blockSize = (int) WORKER_CAPACITY_BYTES / 2;
    final long blockId = BlockId.createBlockId(BlockId.getContainerId(file.getFileId()), 0);

    String filename = mWorkerServiceHandler.requestBlockLocation(SESSION_ID, blockId, blockSize);
    createBlockFile(filename, blockSize);
    mWorkerServiceHandler.cancelBlock(SESSION_ID, blockId);

    // The block should not exist after being cancelled
    Assert.assertFalse(new File(filename).exists());

    // The master should not have recorded any used space after the block is cancelled
    waitForHeartbeat();
    Assert.assertEquals(0, mBlockMasterClient.getUsedBytes());
  }

  // Tests that lock block returns the correct path
  @Test
  public void lockBlockTest() throws Exception {
    final int blockSize = (int) WORKER_CAPACITY_BYTES / 2;

    ClientOptions options = new ClientOptions.Builder(new TachyonConf()).setBlockSize(blockSize)
<<<<<<< HEAD
        .setTachyonStoreType(TachyonStorageType.STORE).build();
    FileOutStream out = mTfs.getOutStream(
        new TachyonURI(PathUtils.concatPath(mMountPoint, "testFile")), options);
    TachyonFile file = mTfs.open(new TachyonURI(PathUtils.concatPath(mMountPoint, "testFile")));
=======
        .setTachyonStorageType(TachyonStorageType.STORE).build();
    FileOutStream out = mTfs.getOutStream(new TachyonURI("/testFile"), options);
    TachyonFile file = mTfs.open(new TachyonURI("/testFile"));
>>>>>>> d3e8be1f

    final long blockId = BlockId.createBlockId(BlockId.getContainerId(file.getFileId()), 0);

    out.write(BufferUtils.getIncreasingByteArray(blockSize));
    out.close();

    String localPath = mWorkerServiceHandler.lockBlock(blockId, SESSION_ID);

    // The local path should exist
    Assert.assertNotNull(localPath);

    UnderFileSystem ufs = UnderFileSystem.get(localPath, mMasterTachyonConf);
    byte[] data = new byte[blockSize];
    int bytesRead = ufs.open(localPath).read(data);

    // The data in the local file should equal the data we wrote earlier
    Assert.assertEquals(blockSize, bytesRead);
    Assert.assertTrue(BufferUtils.equalIncreasingByteArray(bytesRead, data));

    mWorkerServiceHandler.unlockBlock(blockId, SESSION_ID);
  }

  // Tests that lock block returns error on failure
  @Test
  public void lockBlockFailureTest() throws Exception {
    ClientOptions options = new ClientOptions.Builder(new TachyonConf()).build();
    mTfs.getOutStream(new TachyonURI(PathUtils.concatPath(mMountPoint, "testFile")), options);
    TachyonFile file = mTfs.open(new TachyonURI(PathUtils.concatPath(mMountPoint, "testFile")));
    final long blockId = BlockId.createBlockId(BlockId.getContainerId(file.getFileId()), 0);

    Exception exception = null;
    try {
      mWorkerServiceHandler.lockBlock(blockId, SESSION_ID);
    } catch (FileDoesNotExistException fdne) {
      exception = fdne;
    }

    // A file does not exist exception should have been thrown
    Assert.assertNotNull(exception);
  }

  // Tests that files are evicted when there is not enough space in the worker.
  @Test
  public void evictionTest() throws Exception {
    final int blockSize = (int) WORKER_CAPACITY_BYTES / 2;
    TachyonFile file1 = TachyonFSTestUtils.createByteFile(mTfs, "/file1", TachyonStorageType.STORE,
        UnderStorageType.NO_PERSIST, blockSize);

    // File should be in memory after it is written with MUST_CACHE
    FileInfo fileInfo1 = mTfs.getInfo(file1);
    Assert.assertEquals(100, fileInfo1.inMemoryPercentage);

    TachyonFile file2 = TachyonFSTestUtils.createByteFile(mTfs, "/file2", TachyonStorageType.STORE,
        UnderStorageType.NO_PERSIST, blockSize);

    // Both file 1 and 2 should be in memory since the combined size is not larger than worker space
    fileInfo1 = mTfs.getInfo(file1);
    FileInfo fileInfo2 = mTfs.getInfo(file2);
    Assert.assertEquals(100, fileInfo1.inMemoryPercentage);
    Assert.assertEquals(100, fileInfo2.inMemoryPercentage);

    TachyonFile file3 = TachyonFSTestUtils.createByteFile(mTfs, "/file3", TachyonStorageType.STORE,
        UnderStorageType.NO_PERSIST, blockSize);

    waitForHeartbeat();

    fileInfo1 = mTfs.getInfo(file1);
    fileInfo2 = mTfs.getInfo(file2);
    FileInfo fileInfo3 = mTfs.getInfo(file3);

    // File 3 should be in memory and one of file 1 or 2 should be in memory
    Assert.assertEquals(100, fileInfo3.inMemoryPercentage);
    Assert.assertTrue(fileInfo1.inMemoryPercentage == 100 ^ fileInfo2.inMemoryPercentage == 100);
  }

  // Tests that space will be allocated when possible
  @Test
  public void requestSpaceTest() throws Exception {
    final long blockId1 = 12345L;
    final long blockId2 = 12346L;
    final int chunkSize = (int) WORKER_CAPACITY_BYTES / 10;

    mWorkerServiceHandler.requestBlockLocation(SESSION_ID, blockId1, chunkSize);
    boolean result = mWorkerServiceHandler.requestSpace(SESSION_ID, blockId1, chunkSize);

    // Initial request and first additional request should succeed
    Assert.assertEquals(true, result);

    result = mWorkerServiceHandler.requestSpace(SESSION_ID, blockId1, WORKER_CAPACITY_BYTES);

    // Impossible request should fail
    Assert.assertEquals(false, result);

    // Request for space on a nonexistent block should fail
    Assert.assertFalse(mWorkerServiceHandler.requestSpace(SESSION_ID, blockId2, chunkSize));

    // Request for impossible initial space should fail
    Exception exception = null;
    try {
      mWorkerServiceHandler.requestBlockLocation(SESSION_ID, blockId2, WORKER_CAPACITY_BYTES + 1);
    } catch (OutOfSpaceException oose) {
      exception = oose;
    }
    Assert.assertNotNull(exception);
  }

  // Tests that multiple users cannot request a combined space greater than worker space
  @Test
  public void totalOverCapacityRequestSpaceTest() throws Exception {
    final int chunkSize = (int) WORKER_CAPACITY_BYTES / 2;
    final long userId1 = SESSION_ID;
    final long userId2 = SESSION_ID + 1;
    final long blockId1 = 12345L;
    final long blockId2 = 23456L;

    String filePath1 = mWorkerServiceHandler.requestBlockLocation(userId1, blockId1, chunkSize);
    String filePath2 = mWorkerServiceHandler.requestBlockLocation(userId2, blockId2, chunkSize);

    // Initial requests should succeed
    Assert.assertTrue(filePath1 != null);
    Assert.assertTrue(filePath2 != null);

    // Additional requests for space should fail
    Assert.assertFalse(mWorkerServiceHandler.requestSpace(userId1, blockId1, chunkSize));
    Assert.assertFalse(mWorkerServiceHandler.requestSpace(userId2, blockId2, chunkSize));
  }

  // Creates a block file and write an increasing byte array into it
  private void createBlockFile(String filename, int len) throws IOException, InvalidPathException {
    UnderFileSystem ufs = UnderFileSystem.get(filename, mMasterTachyonConf);
    ufs.mkdirs(PathUtils.getParent(filename), true);
    OutputStream out = ufs.create(filename);
    out.write(BufferUtils.getIncreasingByteArray(len), 0, len);
    out.close();
  }

  // Sleeps for a duration so that the worker heartbeat to master can be processed
  private void waitForHeartbeat() {
    CommonUtils
        .sleepMs(mWorkerTachyonConf.getInt(Constants.WORKER_TO_MASTER_HEARTBEAT_INTERVAL_MS) * 3);
  }
}<|MERGE_RESOLUTION|>--- conflicted
+++ resolved
@@ -176,16 +176,10 @@
     final int blockSize = (int) WORKER_CAPACITY_BYTES / 2;
 
     ClientOptions options = new ClientOptions.Builder(new TachyonConf()).setBlockSize(blockSize)
-<<<<<<< HEAD
-        .setTachyonStoreType(TachyonStorageType.STORE).build();
+        .setTachyonStorageType(TachyonStorageType.STORE).build();
     FileOutStream out = mTfs.getOutStream(
         new TachyonURI(PathUtils.concatPath(mMountPoint, "testFile")), options);
     TachyonFile file = mTfs.open(new TachyonURI(PathUtils.concatPath(mMountPoint, "testFile")));
-=======
-        .setTachyonStorageType(TachyonStorageType.STORE).build();
-    FileOutStream out = mTfs.getOutStream(new TachyonURI("/testFile"), options);
-    TachyonFile file = mTfs.open(new TachyonURI("/testFile"));
->>>>>>> d3e8be1f
 
     final long blockId = BlockId.createBlockId(BlockId.getContainerId(file.getFileId()), 0);
 
