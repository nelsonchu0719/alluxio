--- conflicted
+++ resolved
@@ -16,16 +16,10 @@
 
 import org.apache.thrift.TException;
 
-<<<<<<< HEAD
-import tachyon.HeartbeatExecutor;
-import tachyon.util.CommonUtils;
- 
-=======
 import com.google.common.base.Throwables;
 
 import tachyon.HeartbeatExecutor;
 
->>>>>>> 0195ad2b
 /**
  * User client sends periodical heartbeats to the worker it is talking to. It is fails to do so,
  * the worker may withdraw the space granted to the particular user.
