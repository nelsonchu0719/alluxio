/*
 * Licensed to the Apache Software Foundation (ASF) under one or more
 * contributor license agreements. See the NOTICE file distributed with
 * this work for additional information regarding copyright ownership.
 * The ASF licenses this file to You under the Apache License, Version 2.0
 * (the "License"); you may not use this file except in compliance with
 * the License. You may obtain a copy of the License at
 * http://www.apache.org/licenses/LICENSE-2.0
 * Unless required by applicable law or agreed to in writing, software
 * distributed under the License is distributed on an "AS IS" BASIS,
 * WITHOUT WARRANTIES OR CONDITIONS OF ANY KIND, either express or implied.
 * See the License for the specific language governing permissions and
 * limitations under the License.
 */
package tachyon.master;

import java.io.IOException;
import java.net.InetSocketAddress;
import java.nio.ByteBuffer;
import java.util.ArrayList;
import java.util.List;
import java.util.Set;

import org.apache.log4j.Logger;
import org.apache.thrift.TException;
import org.apache.thrift.protocol.TBinaryProtocol;
import org.apache.thrift.protocol.TProtocol;
import org.apache.thrift.transport.TFramedTransport;
import org.apache.thrift.transport.TSocket;
import org.apache.thrift.transport.TTransportException;

import com.google.common.base.Throwables;

import tachyon.Constants;
import tachyon.HeartbeatThread;
import tachyon.LeaderInquireClient;
import tachyon.Version;
import tachyon.conf.CommonConf;
import tachyon.conf.UserConf;
import tachyon.thrift.BlockInfoException;
import tachyon.thrift.ClientBlockInfo;
import tachyon.thrift.ClientDependencyInfo;
import tachyon.thrift.ClientFileInfo;
import tachyon.thrift.ClientRawTableInfo;
import tachyon.thrift.ClientWorkerInfo;
import tachyon.thrift.Command;
import tachyon.thrift.DependencyDoesNotExistException;
import tachyon.thrift.FileAlreadyExistException;
import tachyon.thrift.FileDoesNotExistException;
import tachyon.thrift.InvalidPathException;
import tachyon.thrift.MasterService;
import tachyon.thrift.NetAddress;
import tachyon.thrift.NoWorkerException;
import tachyon.thrift.SuspectedFileSizeException;
import tachyon.thrift.TableColumnException;
import tachyon.thrift.TableDoesNotExistException;
import tachyon.thrift.TachyonException;
import tachyon.util.CommonUtils;

/**
 * The master server client side.
 * 
 * Since MasterService.Client is not thread safe, this class has to guarantee thread safe.
 */
public class MasterClient {
  private final static int MAX_CONNECT_TRY = 5;
  private final Logger LOG = Logger.getLogger(Constants.LOGGER_TYPE);
  // TODO Implement the retry logic
  private final int CONNECTION_RETRY_TIMES = 10;

  private boolean mUseZookeeper;
  private MasterService.Client mClient = null;
  private InetSocketAddress mMasterAddress = null;
  private TProtocol mProtocol = null;
  private volatile boolean mConnected;
  private volatile boolean mIsShutdown;
  private volatile long mLastAccessedMs;
  private volatile long mUserId = -1;
  private HeartbeatThread mHeartbeatThread = null;

  public MasterClient(InetSocketAddress masterAddress) {
    this(masterAddress, CommonConf.get().USE_ZOOKEEPER);
  }

  public MasterClient(InetSocketAddress masterAddress, boolean useZookeeper) {
    mUseZookeeper = useZookeeper;
    if (!mUseZookeeper) {
      mMasterAddress = masterAddress;
    }
    mConnected = false;
    mIsShutdown = false;
  }

  /**
   * @param workerId
   *          if -1, means the checkpoint is added directly by the client from underlayer fs.
   * @param fileId
   * @param length
   * @param checkpointPath
   * @return true if checkpoint is added for the <code>fileId</code> and false otherwise
   * @throws FileDoesNotExistException
   * @throws SuspectedFileSizeException
   * @throws BlockInfoException
   */
  public synchronized boolean addCheckpoint(long workerId, int fileId, long length,
      String checkpointPath) throws FileDoesNotExistException, SuspectedFileSizeException,
      BlockInfoException, IOException {
    while (!mIsShutdown) {
      connect();

      try {
        return mClient.addCheckpoint(workerId, fileId, length, checkpointPath);
      } catch (TException e) {
        LOG.error(e.getMessage(), e);
        mConnected = false;
      }
    }
    return false;
  }

  /**
   * Clean the connect. E.g. if the client has not connect the master for a while, the connection
   * should be shut down.
   */
  public synchronized void close() {
    if (mConnected) {
      LOG.debug("Disconnecting from the master " + mMasterAddress);
      mConnected = false;
    }
    if (mProtocol != null) {
      mProtocol.getTransport().close();
    }
    if (mHeartbeatThread != null) {
      mHeartbeatThread.shutdown();
    }
  }

  /**
   * Connects to the Tachyon Master; an exception is thrown if this fails.
   */
  public synchronized void connect() throws IOException {
    mLastAccessedMs = System.currentTimeMillis();
    if (mConnected) {
      return;
    }

    close();

    if (mIsShutdown) {
      throw new IOException("Client is shutdown, will not try to connect");
    }

    int tries = 0;
    Exception lastException = null;
    while (tries ++ < MAX_CONNECT_TRY && !mIsShutdown) {
      mMasterAddress = getMasterAddress();

      LOG.info("Tachyon client (version " + Version.VERSION + ") is trying to connect master @ "
          + mMasterAddress);

      mProtocol =
          new TBinaryProtocol(new TFramedTransport(new TSocket(mMasterAddress.getHostName(),
              mMasterAddress.getPort())));
      mClient = new MasterService.Client(mProtocol);
      mLastAccessedMs = System.currentTimeMillis();
      try {
        mProtocol.getTransport().open();

        mHeartbeatThread =
            new HeartbeatThread("Master_Client Heartbeat", new MasterClientHeartbeatExecutor(this,
                UserConf.get().MASTER_CLIENT_TIMEOUT_MS),
                UserConf.get().MASTER_CLIENT_TIMEOUT_MS / 2);
        mHeartbeatThread.start();
      } catch (TTransportException e) {
        lastException = e;
        LOG.error("Failed to connect (" + tries + ") to master " + mMasterAddress + " : "
            + e.getMessage());
        if (mHeartbeatThread != null) {
          mHeartbeatThread.shutdown();
        }
        CommonUtils.sleepMs(LOG, Constants.SECOND_MS);
        continue;
      }

      try {
        mUserId = mClient.user_getUserId();
      } catch (TException e) {
        lastException = e;
        LOG.error(e.getMessage(), e);
        continue;
      }
      LOG.info("User registered at the master " + mMasterAddress + " got UserId " + mUserId);

      mConnected = true;
      return;
    }

    // Reaching here indicates that we did not successfully connect.
    throw new IOException("Failed to connect to master " + mMasterAddress + " after "
        + (tries - 1) + " attempts", lastException);
  }

  public ClientDependencyInfo getClientDependencyInfo(int did) throws IOException {
    while (!mIsShutdown) {
      connect();

      try {
        return mClient.user_getClientDependencyInfo(did);
      } catch (DependencyDoesNotExistException e) {
        throw new IOException(e);
      } catch (TException e) {
        LOG.error(e.getMessage(), e);
        mConnected = false;
      }
    }
    return null;
  }

  public synchronized ClientFileInfo getClientFileInfoById(int id) throws IOException {
    while (!mIsShutdown) {
      connect();

      try {
        return mClient.getClientFileInfoById(id);
      } catch (FileDoesNotExistException e) {
        throw new IOException(e);
      } catch (TException e) {
        LOG.error(e.getMessage(), e);
        mConnected = false;
      }
    }
    return null;
  }

  long getLastAccessedMs() {
    return mLastAccessedMs;
  }

  private InetSocketAddress getMasterAddress() {
    if (!mUseZookeeper) {
      return mMasterAddress;
    }

    LeaderInquireClient leaderInquireClient =
        LeaderInquireClient.getClient(CommonConf.get().ZOOKEEPER_ADDRESS,
            CommonConf.get().ZOOKEEPER_LEADER_PATH);
    try {
      String temp = leaderInquireClient.getMasterAddress();
      return CommonUtils.parseInetSocketAddress(temp);
    } catch (IOException e) {
      LOG.error(e.getMessage(), e);
      throw Throwables.propagate(e);
    }
  }

  public synchronized long getUserId() throws IOException {
    while (!mIsShutdown) {
      connect();

      return mUserId;
    }

    return -1;
  }

  public synchronized List<ClientWorkerInfo> getWorkersInfo() throws IOException {
    while (!mIsShutdown) {
      connect();

      try {
        return mClient.getWorkersInfo();
      } catch (TException e) {
        LOG.error(e.getMessage(), e);
        mConnected = false;
      }
    }
    return null;
  }

  public synchronized boolean isConnected() {
    return mConnected;
  }

  public synchronized List<ClientFileInfo> listStatus(String path) throws IOException {
    while (!mIsShutdown) {
      connect();
      try {
        return mClient.liststatus(path);
      } catch (InvalidPathException e) {
        throw new IOException(e);
      } catch (FileDoesNotExistException e) {
        throw new IOException(e);
      } catch (TException e) {
        LOG.error(e.getMessage(), e);
        mConnected = false;
      }
    }
    return null;
  }

  /**
   * TODO Consolidate this with close()
   */
  public void shutdown() {
    mIsShutdown = true;
    if (mProtocol != null) {
      mProtocol.getTransport().close();
    }
    close();
  }

  public synchronized void user_completeFile(int fId) throws IOException {
    while (!mIsShutdown) {
      connect();

      try {
        mClient.user_completeFile(fId);
        return;
      } catch (FileDoesNotExistException e) {
        throw new IOException(e);
      } catch (TException e) {
        LOG.error(e.getMessage(), e);
        mConnected = false;
      }
    }
  }

  public synchronized int user_createDependency(List<String> parents, List<String> children,
      String commandPrefix, List<ByteBuffer> data, String comment, String framework,
      String frameworkVersion, int dependencyType, long childrenBlockSizeByte) throws IOException {
    while (!mIsShutdown) {
      connect();

      try {
        return mClient.user_createDependency(parents, children, commandPrefix, data, comment,
            framework, frameworkVersion, dependencyType, childrenBlockSizeByte);
      } catch (InvalidPathException e) {
        throw new IOException(e);
      } catch (FileDoesNotExistException e) {
        throw new IOException(e);
      } catch (FileAlreadyExistException e) {
        throw new IOException(e);
      } catch (BlockInfoException e) {
        throw new IOException(e);
      } catch (TachyonException e) {
        throw new IOException(e);
      } catch (TException e) {
        LOG.error(e.getMessage(), e);
        mConnected = false;
      }
    }
    return -1;
  }

  public synchronized int user_createFile(String path, long blockSizeByte) throws IOException {
    while (!mIsShutdown) {
      connect();

      try {
        return mClient.user_createFile(path, blockSizeByte);
      } catch (FileAlreadyExistException e) {
        throw new IOException(e);
      } catch (InvalidPathException e) {
        throw new IOException(e);
      } catch (BlockInfoException e) {
        throw new IOException(e);
      } catch (TachyonException e) {
        throw new IOException(e);
      } catch (TException e) {
        LOG.error(e.getMessage(), e);
        mConnected = false;
      }
    }
    return -1;
  }

  public synchronized int user_createFileOnCheckpoint(String path, String checkpointPath)
      throws IOException {
    while (!mIsShutdown) {
      connect();

      try {
        return mClient.user_createFileOnCheckpoint(path, checkpointPath);
      } catch (FileAlreadyExistException e) {
        throw new IOException(e);
      } catch (InvalidPathException e) {
        throw new IOException(e);
      } catch (SuspectedFileSizeException e) {
        throw new IOException(e);
      } catch (BlockInfoException e) {
        throw new IOException(e);
      } catch (TachyonException e) {
        throw new IOException(e);
      } catch (TException e) {
        LOG.error(e.getMessage(), e);
        mConnected = false;
      }
    }
    return -1;
  }

  public synchronized long user_createNewBlock(int fId) throws IOException {
    while (!mIsShutdown) {
      connect();

      try {
        return mClient.user_createNewBlock(fId);
      } catch (FileDoesNotExistException e) {
        throw new IOException(e);
      } catch (TException e) {
        LOG.error(e.getMessage(), e);
        mConnected = false;
      }
    }
    return -1;
  }

  public synchronized int user_createRawTable(String path, int columns, ByteBuffer metadata)
      throws IOException {
    if (metadata == null) {
      metadata = ByteBuffer.allocate(0);
    }

    while (!mIsShutdown) {
      connect();

      try {
        return mClient.user_createRawTable(path, columns, metadata);
      } catch (FileAlreadyExistException e) {
        throw new IOException(e);
      } catch (InvalidPathException e) {
        throw new IOException(e);
      } catch (TableColumnException e) {
        throw new IOException(e);
      } catch (TachyonException e) {
        throw new IOException(e);
      } catch (TException e) {
        LOG.error(e.getMessage(), e);
        mConnected = false;
      }
    }
    return -1;
  }

  public synchronized boolean user_delete(int fileId, boolean recursive) throws IOException {
    while (!mIsShutdown) {
      connect();

      try {
        return mClient.user_deleteById(fileId, recursive);
      } catch (TachyonException e) {
        throw new IOException(e);
      } catch (TException e) {
        LOG.error(e.getMessage(), e);
        mConnected = false;
      }
    }
    return false;
  }

  public synchronized boolean user_delete(String path, boolean recursive) throws IOException {
    while (!mIsShutdown) {
      connect();

      try {
        return mClient.user_deleteByPath(path, recursive);
      } catch (TachyonException e) {
        throw new IOException(e);
      } catch (TException e) {
        LOG.error(e.getMessage(), e);
        mConnected = false;
      }
    }
    return false;
  }

  public synchronized long user_getBlockId(int fId, int index) throws IOException {
    while (!mIsShutdown) {
      connect();
      try {
        return mClient.user_getBlockId(fId, index);
      } catch (FileDoesNotExistException e) {
        throw new IOException(e);
      } catch (TException e) {
        LOG.error(e.getMessage(), e);
        mConnected = false;
      }
    }
    return -1;
  }

  public ClientBlockInfo user_getClientBlockInfo(long blockId) throws FileDoesNotExistException,
      BlockInfoException, IOException {
    while (!mIsShutdown) {
      connect();

      try {
        return mClient.user_getClientBlockInfo(blockId);
      } catch (TException e) {
        LOG.error(e.getMessage(), e);
        mConnected = false;
      }
    }
    return null;
  }

  public synchronized ClientFileInfo user_getClientFileInfoByPath(String path) throws IOException {
    while (!mIsShutdown) {
      connect();

      try {
        return mClient.user_getClientFileInfoByPath(path);
      } catch (FileDoesNotExistException e) {
        throw new IOException(e);
      } catch (InvalidPathException e) {
        throw new IOException(e);
      } catch (TException e) {
        LOG.error(e.getMessage(), e);
        mConnected = false;
      }
    }
    return null;
  }

  public synchronized ClientRawTableInfo user_getClientRawTableInfoById(int id) throws IOException {
    while (!mIsShutdown) {
      connect();

      try {
        ClientRawTableInfo ret = mClient.user_getClientRawTableInfoById(id);
        ret.setMetadata(CommonUtils.generateNewByteBufferFromThriftRPCResults(ret.metadata));
        return ret;
      } catch (TableDoesNotExistException e) {
        throw new IOException(e);
      } catch (TException e) {
        LOG.error(e.getMessage(), e);
        mConnected = false;
      }
    }
    return null;
  }

  public synchronized ClientRawTableInfo user_getClientRawTableInfoByPath(String path)
      throws IOException {
    while (!mIsShutdown) {
      connect();

      try {
        ClientRawTableInfo ret = mClient.user_getClientRawTableInfoByPath(path);
        ret.setMetadata(CommonUtils.generateNewByteBufferFromThriftRPCResults(ret.metadata));
        return ret;
      } catch (TableDoesNotExistException e) {
        throw new IOException(e);
      } catch (InvalidPathException e) {
        throw new IOException(e);
      } catch (TException e) {
        LOG.error(e.getMessage(), e);
        mConnected = false;
      }
    }
    return null;
  }

  public synchronized List<ClientBlockInfo> user_getFileBlocks(int id) throws IOException {
    while (!mIsShutdown) {
      connect();

      try {
        return mClient.user_getFileBlocksById(id);
      } catch (FileDoesNotExistException e) {
        throw new IOException(e);
      } catch (TException e) {
        LOG.error(e.getMessage(), e);
        mConnected = false;
      }
    }
    return null;
  }

  public synchronized int user_getFileId(String path) throws IOException {
    while (!mIsShutdown) {
      connect();

      try {
        return mClient.user_getFileId(path);
      } catch (InvalidPathException e) {
        throw new IOException(e);
      } catch (TException e) {
        LOG.error(e.getMessage(), e);
        mConnected = false;
      }
    }
    return -1;
  }

  public synchronized int user_getNumberOfFiles(String folderPath) throws IOException {
    while (!mIsShutdown) {
      connect();

      try {
        return mClient.user_getNumberOfFiles(folderPath);
      } catch (FileDoesNotExistException e) {
        throw new IOException(e);
      } catch (InvalidPathException e) {
        throw new IOException(e);
      } catch (TException e) {
        LOG.error(e.getMessage(), e);
        mConnected = false;
      }
    }
    return -1;
  }

  public synchronized int user_getRawTableId(String path) throws IOException {
    while (!mIsShutdown) {
      connect();
      try {
        return mClient.user_getRawTableId(path);
      } catch (InvalidPathException e) {
        throw new IOException(e);
      } catch (TException e) {
        LOG.error(e.getMessage(), e);
        mConnected = false;
      }
    }
    return -1;
  }

  public synchronized String user_getUfsAddress() throws IOException {
    while (!mIsShutdown) {
      connect();

      try {
        return mClient.user_getUfsAddress();
      } catch (TException e) {
        LOG.error(e.getMessage(), e);
        mConnected = false;
      }
    }
    return null;
  }

  public synchronized NetAddress user_getWorker(boolean random, String hostname)
      throws NoWorkerException, IOException {
    while (!mIsShutdown) {
      connect();

      try {
        return mClient.user_getWorker(random, hostname);
      } catch (TException e) {
        LOG.error(e.getMessage(), e);
        mConnected = false;
      }
    }
    return null;
  }

  public synchronized List<Integer> user_listFiles(String path, boolean recursive)
      throws IOException {
    while (!mIsShutdown) {
      connect();
      try {
        return mClient.user_listFiles(path, recursive);
      } catch (FileDoesNotExistException e) {
        throw new IOException(e);
      } catch (InvalidPathException e) {
        throw new IOException(e);
      } catch (TException e) {
        LOG.error(e.getMessage(), e);
        mConnected = false;
      }
    }
    return null;
  }

  public synchronized List<String> user_ls(String path, boolean recursive) throws IOException {
    while (!mIsShutdown) {
      connect();

      try {
        return mClient.user_ls(path, recursive);
      } catch (FileDoesNotExistException e) {
        throw new IOException(e);
      } catch (InvalidPathException e) {
        throw new IOException(e);
      } catch (TException e) {
        LOG.error(e.getMessage(), e);
        mConnected = false;
      }
    }
    return null;
  }

  public synchronized boolean user_mkdir(String path) throws IOException {
    while (!mIsShutdown) {
      connect();
      try {
        return mClient.user_mkdir(path);
      } catch (FileAlreadyExistException e) {
        throw new IOException(e);
      } catch (InvalidPathException e) {
        throw new IOException(e);
      } catch (TachyonException e) {
        throw new IOException(e);
      } catch (TException e) {
        LOG.error(e.getMessage(), e);
        mConnected = false;
      }
    }
    return false;
  }

  public synchronized void user_outOfMemoryForPinFile(int fileId) throws IOException {
    while (!mIsShutdown) {
      connect();

      try {
        mClient.user_outOfMemoryForPinFile(fileId);
        return;
      } catch (TException e) {
        LOG.error(e.getMessage(), e);
        mConnected = false;
      }
    }
  }

  public synchronized boolean user_rename(String srcPath, String dstPath) throws IOException {
    while (!mIsShutdown) {
      connect();

      try {
        return mClient.user_rename(srcPath, dstPath);
      } catch (FileAlreadyExistException e) {
        throw new IOException(e);
      } catch (FileDoesNotExistException e) {
        throw new IOException(e);
      } catch (InvalidPathException e) {
        throw new IOException(e);
      } catch (TException e) {
        LOG.error(e.getMessage(), e);
        mConnected = false;
      }
    }
    return false;
  }

  public void user_renameTo(int fId, String path) throws IOException {
    while (!mIsShutdown) {
      connect();

      try {
        mClient.user_renameTo(fId, path);
        return;
      } catch (FileAlreadyExistException e) {
        throw new IOException(e);
      } catch (FileDoesNotExistException e) {
        throw new IOException(e);
      } catch (InvalidPathException e) {
        throw new IOException(e);
      } catch (TException e) {
        LOG.error(e.getMessage(), e);
        mConnected = false;
      }
    }
  }

  public synchronized void user_reportLostFile(int fileId) throws IOException {
    while (!mIsShutdown) {
      connect();

      try {
        mClient.user_reportLostFile(fileId);
        return;
      } catch (FileDoesNotExistException e) {
        throw new IOException(e);
      } catch (TException e) {
        LOG.error(e.getMessage(), e);
        mConnected = false;
      }
    }
  }

  public synchronized void user_requestFilesInDependency(int depId) throws IOException {
    while (!mIsShutdown) {
      connect();

      try {
        mClient.user_requestFilesInDependency(depId);
        return;
      } catch (DependencyDoesNotExistException e) {
        throw new IOException(e);
      } catch (TException e) {
        LOG.error(e.getMessage(), e);
        mConnected = false;
      }
    }
  }

<<<<<<< HEAD
  public synchronized void user_setPinned(int id, boolean pinned) throws IOException, TException {
=======
  public synchronized void user_setPinned(int id, boolean pinned) throws IOException {
>>>>>>> f1fbf37c
    while (!mIsShutdown) {
      connect();

      try {
        mClient.user_setPinned(id, pinned);
        return;
      } catch (FileDoesNotExistException e) {
        throw new IOException(e);
      } catch (TException e) {
        LOG.error(e.getMessage(), e);
        mConnected = false;
      }
    }
  }

  public synchronized void user_updateRawTableMetadata(int id, ByteBuffer metadata)
      throws IOException {
    while (!mIsShutdown) {
      connect();

      try {
        mClient.user_updateRawTableMetadata(id, metadata);
        return;
      } catch (TableDoesNotExistException e) {
        throw new IOException(e);
      } catch (TachyonException e) {
        throw new IOException(e);
      } catch (TException e) {
        LOG.error(e.getMessage(), e);
        mConnected = false;
      }
    }
  }

  public synchronized void worker_cacheBlock(long workerId, long workerUsedBytes, long blockId,
      long length) throws IOException, FileDoesNotExistException, SuspectedFileSizeException,
      BlockInfoException {
    while (!mIsShutdown) {
      connect();

      try {
        mClient.worker_cacheBlock(workerId, workerUsedBytes, blockId, length);
        return;
      } catch (FileDoesNotExistException e) {
        throw e;
      } catch (SuspectedFileSizeException e) {
        throw e;
      } catch (BlockInfoException e) {
        throw e;
      } catch (TTransportException e) {
        LOG.error(e.getMessage(), e);
        mConnected = false;
      } catch (TException e) {
        throw new IOException(e);
      }
    }
  }

  public synchronized Set<Integer> worker_getPinIdList() throws IOException {
    while (!mIsShutdown) {
      connect();

      try {
        return mClient.worker_getPinIdList();
      } catch (TException e) {
        LOG.error(e.getMessage(), e);
        mConnected = false;
      }
    }
    return null;
  }

  public synchronized List<Integer> worker_getPriorityDependencyList() throws IOException {
    while (!mIsShutdown) {
      connect();

      try {
        return mClient.worker_getPriorityDependencyList();
      } catch (TException e) {
        LOG.error(e.getMessage(), e);
        mConnected = false;
      }
    }
    return new ArrayList<Integer>();
  }

  public synchronized Command worker_heartbeat(long workerId, long usedBytes,
      List<Long> removedPartitionList) throws BlockInfoException, IOException {
    while (!mIsShutdown) {
      connect();

      try {
        return mClient.worker_heartbeat(workerId, usedBytes, removedPartitionList);
      } catch (TException e) {
        LOG.error(e.getMessage(), e);
        mConnected = false;
      }
    }
    return null;
  }

  /**
   * Register the worker to the master.
   * 
   * @param workerNetAddress
   *          Worker's NetAddress
   * @param totalBytes
   *          Worker's capacity
   * @param usedBytes
   *          Worker's used storage
   * @param currentBlockList
   *          Blocks in worker's space.
   * @return the worker id assigned by the master.
   * @throws BlockInfoException
   * @throws TException
   */
  public synchronized long worker_register(NetAddress workerNetAddress, long totalBytes,
      long usedBytes, List<Long> currentBlockList) throws BlockInfoException, IOException {
    while (!mIsShutdown) {
      connect();

      try {
        long ret =
            mClient.worker_register(workerNetAddress, totalBytes, usedBytes, currentBlockList);
        LOG.info("Registered at the master " + mMasterAddress + " from worker " + workerNetAddress
            + " , got WorkerId " + ret);
        return ret;
      } catch (TException e) {
        LOG.error(e.getMessage(), e);
        mConnected = false;
      }
    }
    return -1;
  }

  public List<ByteBuffer> x_process(List<ByteBuffer> data) throws TException, IOException {
    while (!mIsShutdown) {
      connect();
      try {
        return CommonUtils.cloneByteBufferList(mClient.x_process("empty", data));
      } catch (TachyonException e) {
        throw new IOException(e);
      } catch (TException e) {
        LOG.error(e.getMessage());
        mIsConnected = false;
      }
    }
    return null;
  }
}<|MERGE_RESOLUTION|>--- conflicted
+++ resolved
@@ -796,11 +796,7 @@
     }
   }
 
-<<<<<<< HEAD
-  public synchronized void user_setPinned(int id, boolean pinned) throws IOException, TException {
-=======
   public synchronized void user_setPinned(int id, boolean pinned) throws IOException {
->>>>>>> f1fbf37c
     while (!mIsShutdown) {
       connect();
 
@@ -936,7 +932,7 @@
     return -1;
   }
 
-  public List<ByteBuffer> x_process(List<ByteBuffer> data) throws TException, IOException {
+  public List<ByteBuffer> x_process(List<ByteBuffer> data) throws IOException {
     while (!mIsShutdown) {
       connect();
       try {
@@ -945,7 +941,7 @@
         throw new IOException(e);
       } catch (TException e) {
         LOG.error(e.getMessage());
-        mIsConnected = false;
+        mConnected = false;
       }
     }
     return null;
