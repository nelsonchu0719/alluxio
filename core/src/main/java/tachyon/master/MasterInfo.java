package tachyon.master;

import java.io.DataOutputStream;
import java.io.FileNotFoundException;
import java.io.IOException;
import java.net.InetAddress;
import java.net.InetSocketAddress;
import java.net.UnknownHostException;
import java.nio.ByteBuffer;
import java.util.ArrayList;
import java.util.Collections;
import java.util.HashMap;
import java.util.HashSet;
import java.util.LinkedList;
import java.util.List;
import java.util.Map;
import java.util.Map.Entry;
import java.util.Queue;
import java.util.Random;
import java.util.Set;
import java.util.concurrent.ArrayBlockingQueue;
import java.util.concurrent.BlockingQueue;
import java.util.concurrent.ExecutorService;
import java.util.concurrent.Executors;
import java.util.concurrent.TimeUnit;
import java.util.concurrent.atomic.AtomicInteger;

import com.google.common.base.Throwables;
import com.google.common.util.concurrent.ThreadFactoryBuilder;
import org.slf4j.Logger;
import org.slf4j.LoggerFactory;

import com.fasterxml.jackson.core.JsonParser;
import com.fasterxml.jackson.databind.ObjectWriter;
import com.google.common.base.Optional;
import com.google.common.collect.Lists;

import tachyon.Constants;
import tachyon.HeartbeatExecutor;
import tachyon.HeartbeatThread;
import tachyon.Pair;
import tachyon.PrefixList;
import tachyon.TachyonURI;
import tachyon.UnderFileSystem;
import tachyon.UnderFileSystem.SpaceType;
import tachyon.conf.CommonConf;
import tachyon.conf.MasterConf;
import tachyon.thrift.BlockInfoException;
import tachyon.thrift.ClientBlockInfo;
import tachyon.thrift.ClientDependencyInfo;
import tachyon.thrift.ClientFileInfo;
import tachyon.thrift.ClientRawTableInfo;
import tachyon.thrift.ClientWorkerInfo;
import tachyon.thrift.Command;
import tachyon.thrift.CommandType;
import tachyon.thrift.DependencyDoesNotExistException;
import tachyon.thrift.FileAlreadyExistException;
import tachyon.thrift.FileDoesNotExistException;
import tachyon.thrift.InvalidPathException;
import tachyon.thrift.NetAddress;
import tachyon.thrift.SuspectedFileSizeException;
import tachyon.thrift.TableColumnException;
import tachyon.thrift.TableDoesNotExistException;
import tachyon.thrift.TachyonException;
import tachyon.util.CommonUtils;

/**
 * A global view of filesystem in master.
 */
public class MasterInfo extends ImageWriter {
  /**
   * Master info periodical status check.
   */
  public class MasterInfoHeartbeatExecutor implements HeartbeatExecutor {
    @Override
    public void heartbeat() {
      LOG.debug("System status checking.");

      Set<Long> lostWorkers = new HashSet<Long>();

      synchronized (mWorkers) {
        for (Entry<Long, MasterWorkerInfo> worker : mWorkers.entrySet()) {
          if (CommonUtils.getCurrentMs()
              - worker.getValue().getLastUpdatedTimeMs() > mMasterConf.WORKER_TIMEOUT_MS) {
            LOG.error("The worker " + worker.getValue() + " got timed out!");
            mLostWorkers.add(worker.getValue());
            lostWorkers.add(worker.getKey());
          }
        }
        for (long workerId : lostWorkers) {
          MasterWorkerInfo workerInfo = mWorkers.get(workerId);
          mWorkerAddressToId.remove(workerInfo.getAddress());
          mWorkers.remove(workerId);
        }
      }

      boolean hadFailedWorker = false;

      while (mLostWorkers.size() != 0) {
        hadFailedWorker = true;
        MasterWorkerInfo worker = mLostWorkers.poll();

        // TODO these two locks are not efficient. Since node failure is rare, this is fine for now.
        synchronized (mRootLock) {
          synchronized (mFileIdToDependency) {
            try {
              for (long blockId : worker.getBlocks()) {
                int fileId = BlockInfo.computeInodeId(blockId);
                InodeFile tFile = (InodeFile) mFileIdToInodes.get(fileId);
                if (tFile != null) {
                  int blockIndex = BlockInfo.computeBlockIndex(blockId);
                  tFile.removeLocation(blockIndex, worker.getId());
                  if (!tFile.hasCheckpointed() && tFile.getBlockLocations(blockIndex).size() == 0) {
                    LOG.info("Block " + blockId + " got lost from worker " + worker.getId() + " .");
                    int depId = tFile.getDependencyId();
                    if (depId == -1) {
                      LOG.error("Permanent Data loss: " + tFile);
                    } else {
                      mLostFiles.add(tFile.getId());
                      Dependency dep = mFileIdToDependency.get(depId);
                      dep.addLostFile(tFile.getId());
                      LOG.info("File " + tFile.getId() + " got lost from worker " + worker.getId()
                          + " . Trying to recompute it using dependency " + dep.mId);
                      if (!getPath(tFile).toString().startsWith(mMasterConf.TEMPORARY_FOLDER)) {
                        mMustRecomputedDpendencies.add(depId);
                      }
                    }
                  } else {
                    LOG.info("Block " + blockId + " only lost an in memory copy from worker "
                        + worker.getId());
                  }
                }
              }
            } catch (BlockInfoException e) {
              LOG.error(e.getMessage(), e);
            }
          }
        }
      }

      if (hadFailedWorker) {
        LOG.warn("Restarting failed workers.");
        try {
          java.lang.Runtime.getRuntime().exec(
              CommonConf.get().TACHYON_HOME + "/bin/tachyon-start.sh restart_workers");
        } catch (IOException e) {
          LOG.error(e.getMessage());
        }
      }
    }
  }

  public class RecomputationScheduler implements Runnable {
    @Override
    public void run() {
      while (!Thread.currentThread().isInterrupted()) {
        boolean hasLostFiles = false;
        boolean launched = false;
        List<String> cmds = new ArrayList<String>();
        synchronized (mRootLock) {
          synchronized (mFileIdToDependency) {
            if (!mMustRecomputedDpendencies.isEmpty()) {
              List<Integer> recomputeList = new ArrayList<Integer>();
              Queue<Integer> checkQueue = new LinkedList<Integer>();

              checkQueue.addAll(mMustRecomputedDpendencies);
              while (!checkQueue.isEmpty()) {
                int depId = checkQueue.poll();
                Dependency dep = mFileIdToDependency.get(depId);
                boolean canLaunch = true;
                for (int k = 0; k < dep.mParentFiles.size(); k ++) {
                  int fildId = dep.mParentFiles.get(k);
                  if (mLostFiles.contains(fildId)) {
                    canLaunch = false;
                    InodeFile iFile = (InodeFile) mFileIdToInodes.get(fildId);
                    if (!mBeingRecomputedFiles.contains(fildId)) {
                      int tDepId = iFile.getDependencyId();
                      if (tDepId != -1 && !mMustRecomputedDpendencies.contains(tDepId)) {
                        mMustRecomputedDpendencies.add(tDepId);
                        checkQueue.add(tDepId);
                      }
                    }
                  }
                }
                if (canLaunch) {
                  recomputeList.add(depId);
                }
              }
              hasLostFiles = !mMustRecomputedDpendencies.isEmpty();
              launched = (recomputeList.size() > 0);

              for (int k = 0; k < recomputeList.size(); k ++) {
                mMustRecomputedDpendencies.remove(recomputeList.get(k));
                Dependency dep = mFileIdToDependency.get(recomputeList.get(k));
                mBeingRecomputedFiles.addAll(dep.getLostFiles());
                cmds.add(dep.getCommand());
              }
            }
          }
        }

        for (String cmd : cmds) {
          String filePath =
              CommonConf.get().TACHYON_HOME + "/logs/rerun-" + mRerunCounter.incrementAndGet();
          //TODO use bounded threads (ExecutorService)
          Thread thread = new Thread(new RecomputeCommand(cmd, filePath));
          thread.setName("recompute-command-" + cmd);
          thread.start();
        }

        if (!launched) {
          if (hasLostFiles) {
            LOG.info("HasLostFiles, but no job can be launched.");
          }
          CommonUtils.sleepMs(LOG, Constants.SECOND_MS);
        }
      }
    }
  }

  public static final String COL = "COL_";

  private static final Logger LOG = LoggerFactory.getLogger(Constants.LOGGER_TYPE);

  private final InetSocketAddress mMasterAddress;
  private final long mStartTimeNSPrefix;
  private final long mStartTimeMs;
  private final MasterConf mMasterConf;
  private final Counters mCheckpointInfo = new Counters(0, 0, 0);

  private final AtomicInteger mInodeCounter = new AtomicInteger(0);
  private final AtomicInteger mDependencyCounter = new AtomicInteger(0);
  private final AtomicInteger mRerunCounter = new AtomicInteger(0);

  private final AtomicInteger mUserCounter = new AtomicInteger(0);
  private final AtomicInteger mWorkerCounter = new AtomicInteger(0);

  // Root Inode's id must be 1.
  private InodeFolder mRoot;
  private final Object mRootLock = new Object();

  // A map from file ID's to Inodes. All operations on it are currently synchronized on mRootLock.
  private final Map<Integer, Inode> mFileIdToInodes = new HashMap<Integer, Inode>();
  private final Map<Integer, Dependency> mFileIdToDependency = new HashMap<Integer, Dependency>();
  private final RawTables mRawTables = new RawTables();

  // TODO add initialization part for master failover or restart. All operations on these members
  // are synchronized on mFileIdToDependency.
  private final Set<Integer> mUncheckpointedDependencies = new HashSet<Integer>();
  private final Set<Integer> mPriorityDependencies = new HashSet<Integer>();
  private final Set<Integer> mLostFiles = new HashSet<Integer>();

  private final Set<Integer> mBeingRecomputedFiles = new HashSet<Integer>();
  private final Set<Integer> mMustRecomputedDpendencies = new HashSet<Integer>();
  private final Map<Long, MasterWorkerInfo> mWorkers = new HashMap<Long, MasterWorkerInfo>();

  private final Map<NetAddress, Long> mWorkerAddressToId = new HashMap<NetAddress, Long>();

  private final BlockingQueue<MasterWorkerInfo> mLostWorkers =
      new ArrayBlockingQueue<MasterWorkerInfo>(32);

  // TODO Check the logic related to this two lists.
  private final PrefixList mWhitelist;
  // Synchronized set containing all InodeFile ids that are currently pinned.
  private final Set<Integer> mPinnedInodeFileIds;

  private final Journal mJournal;

  private HeartbeatThread mHeartbeatThread;

  private final ExecutorService mRecomputeExecutor = Executors.newFixedThreadPool(1,
      new ThreadFactoryBuilder().setNameFormat("recompute-scheduler-%d").build());

  public MasterInfo(InetSocketAddress address, Journal journal) throws IOException {
    mMasterConf = MasterConf.get();

    mRoot = new InodeFolder("", mInodeCounter.incrementAndGet(), -1, System.currentTimeMillis());
    mFileIdToInodes.put(mRoot.getId(), mRoot);

    mMasterAddress = address;
    mStartTimeMs = System.currentTimeMillis();
    // TODO This name need to be changed.
    mStartTimeNSPrefix = mStartTimeMs - (mStartTimeMs % 1000000);
    mJournal = journal;

    mWhitelist = new PrefixList(mMasterConf.WHITELIST);
    mPinnedInodeFileIds = Collections.synchronizedSet(new HashSet<Integer>());

    mJournal.loadImage(this);
  }

  /**
   * Add a checkpoint to a file, inner method.
   * 
   * @param workerId The worker which submitted the request. -1 if the request is not from a worker.
   * @param fileId The file to add the checkpoint.
   * @param length The length of the checkpoint.
   * @param checkpointPath The path of the checkpoint.
   * @param opTimeMs The time of the operation, in milliseconds
   * @return the Pair of success and needLog
   * @throws FileNotFoundException
   * @throws SuspectedFileSizeException
   * @throws BlockInfoException
   */
  Pair<Boolean, Boolean> _addCheckpoint(long workerId, int fileId, long length,
      TachyonURI checkpointPath, long opTimeMs) throws FileNotFoundException,
      SuspectedFileSizeException, BlockInfoException {
    LOG.info(CommonUtils.parametersToString(workerId, fileId, length, checkpointPath));

    if (workerId != -1) {
      MasterWorkerInfo tWorkerInfo = getWorkerInfo(workerId);
      tWorkerInfo.updateLastUpdatedTimeMs();
    }

    synchronized (mRootLock) {
      Inode inode = mFileIdToInodes.get(fileId);

      if (inode == null) {
        throw new FileNotFoundException("File " + fileId + " does not exist.");
      }
      if (inode.isDirectory()) {
        throw new FileNotFoundException("File " + fileId + " is a folder.");
      }

      InodeFile tFile = (InodeFile) inode;
      boolean needLog = false;

      if (tFile.isComplete()) {
        if (tFile.getLength() != length) {
          throw new SuspectedFileSizeException(fileId + ". Original Size: " + tFile.getLength()
              + ". New Size: " + length);
        }
      } else {
        tFile.setLength(length);
        needLog = true;
      }

      if (!tFile.hasCheckpointed()) {
        tFile.setUfsPath(checkpointPath.toString());
        needLog = true;

        synchronized (mFileIdToDependency) {
          int depId = tFile.getDependencyId();
          if (depId != -1) {
            Dependency dep = mFileIdToDependency.get(depId);
            dep.childCheckpointed(tFile.getId());
            if (dep.hasCheckpointed()) {
              mUncheckpointedDependencies.remove(dep.mId);
              mPriorityDependencies.remove(dep.mId);
            }
          }
        }
      }
      addFile(fileId, tFile.getDependencyId());
      tFile.setComplete();

      if (needLog) {
        tFile.setLastModificationTimeMs(opTimeMs);
      }
      return new Pair<Boolean, Boolean>(true, needLog);
    }
  }

  /**
   * Completes the checkpointing of a file, inner method.
   * 
   * @param fileId The id of the file
   * @param opTimeMs The time of the complete file operation, in milliseconds
   * @throws FileDoesNotExistException
   */
  void _completeFile(int fileId, long opTimeMs) throws FileDoesNotExistException {
    synchronized (mRootLock) {
      Inode inode = mFileIdToInodes.get(fileId);

      if (inode == null) {
        throw new FileDoesNotExistException("File " + fileId + " does not exit.");
      }
      if (!inode.isFile()) {
        throw new FileDoesNotExistException("File " + fileId + " is not a file.");
      }

      addFile(fileId, ((InodeFile) inode).getDependencyId());

      ((InodeFile) inode).setComplete();
      inode.setLastModificationTimeMs(opTimeMs);
    }
  }

  int _createDependency(List<Integer> parentsIds, List<Integer> childrenIds, String commandPrefix,
      List<ByteBuffer> data, String comment, String framework, String frameworkVersion,
      DependencyType dependencyType, int dependencyId, long creationTimeMs)
      throws InvalidPathException, FileDoesNotExistException {
    Dependency dep = null;
    synchronized (mRootLock) {
      Set<Integer> parentDependencyIds = new HashSet<Integer>();
      for (int k = 0; k < parentsIds.size(); k ++) {
        int parentId = parentsIds.get(k);
        Inode inode = mFileIdToInodes.get(parentId);
        if (inode.isFile()) {
          LOG.info("PARENT DEPENDENCY ID IS " + ((InodeFile) inode).getDependencyId() + " "
              + (inode));
          if (((InodeFile) inode).getDependencyId() != -1) {
            parentDependencyIds.add(((InodeFile) inode).getDependencyId());
          }
        } else {
          throw new InvalidPathException("Parent " + parentId + " is not a file.");
        }
      }

      dep =
          new Dependency(dependencyId, parentsIds, childrenIds, commandPrefix, data, comment,
              framework, frameworkVersion, dependencyType, parentDependencyIds, creationTimeMs);

      List<Inode> childrenInodes = new ArrayList<Inode>();
      for (int k = 0; k < childrenIds.size(); k ++) {
        InodeFile inode = (InodeFile) mFileIdToInodes.get(childrenIds.get(k));
        inode.setDependencyId(dep.mId);
        inode.setLastModificationTimeMs(creationTimeMs);
        childrenInodes.add(inode);
        if (inode.hasCheckpointed()) {
          dep.childCheckpointed(inode.getId());
        }
      }
    }

    synchronized (mFileIdToDependency) {
      mFileIdToDependency.put(dep.mId, dep);
      if (!dep.hasCheckpointed()) {
        mUncheckpointedDependencies.add(dep.mId);
      }
      for (int parentDependencyId : dep.mParentDependencies) {
        mFileIdToDependency.get(parentDependencyId).addChildrenDependency(dep.mId);
      }
    }

    mJournal.getEditLog().createDependency(parentsIds, childrenIds, commandPrefix, data, comment,
        framework, frameworkVersion, dependencyType, dependencyId, creationTimeMs);
    mJournal.getEditLog().flush();

    LOG.info("Dependency created: " + dep);

    return dep.mId;
  }

  // TODO Make this API better.
  /**
   * Internal API.
   *
   * @param recursive If recursive is true and the filesystem tree is not filled in all the way to
   *        path yet, it fills in the missing components.
   * @param path The path to create
   * @param directory If true, creates an InodeFolder instead of an Inode
   * @param blockSizeByte If it's a file, the block size for the Inode
   * @param creationTimeMs The time the file was created
   * @return the id of the inode created at the given path
   * @throws FileAlreadyExistException
   * @throws InvalidPathException
   * @throws BlockInfoException
   * @throws TachyonException
   */
  int _createFile(boolean recursive, TachyonURI path, boolean directory, long blockSizeByte,
      long creationTimeMs) throws FileAlreadyExistException, InvalidPathException,
      BlockInfoException, TachyonException {
    if (path.isRoot()) {
      LOG.info("FileAlreadyExistException: " + path);
      throw new FileAlreadyExistException(path.toString());
    }

    if (!directory && blockSizeByte < 1) {
      throw new BlockInfoException("Invalid block size " + blockSizeByte);
    }

    LOG.debug("createFile {}", CommonUtils.parametersToString(path));

    String[] pathNames = CommonUtils.getPathComponents(path.toString());
    String name = path.getName();

    String[] parentPath = new String[pathNames.length - 1];
    System.arraycopy(pathNames, 0, parentPath, 0, parentPath.length);

    synchronized (mRootLock) {
      Pair<Inode, Integer> inodeTraversal = traverseToInode(parentPath);
      // pathIndex is the index into pathNames where we start filling in the path from the inode.
      int pathIndex = parentPath.length;
      if (!traversalSucceeded(inodeTraversal)) {
        // Then the path component at errorInd k doesn't exist. If it's not recursive, we throw an
        // exception here. Otherwise we add the remaining path components to the list of components
        // to create.
        if (!recursive) {
          final String msg =
              "File " + path + " creation failed. Component " + inodeTraversal.getSecond() + "("
                  + parentPath[inodeTraversal.getSecond()] + ") does not exist";
          LOG.info("InvalidPathException: " + msg);
          throw new InvalidPathException(msg);
        } else {
          // We will start filling in the path from inodeTraversal.getSecond()
          pathIndex = inodeTraversal.getSecond();
        }
      }

      if (!inodeTraversal.getFirst().isDirectory()) {
        throw new InvalidPathException("Could not traverse to parent folder of path " + path
            + ". Component " + pathNames[pathIndex - 1] + " is not a directory.");
      }
      InodeFolder currentInodeFolder = (InodeFolder) inodeTraversal.getFirst();
      // Fill in the directories that were missing.
      for (int k = pathIndex; k < parentPath.length; k ++) {
        Inode dir =
            new InodeFolder(pathNames[k], mInodeCounter.incrementAndGet(),
                currentInodeFolder.getId(), creationTimeMs);
        dir.setPinned(currentInodeFolder.isPinned());
        currentInodeFolder.addChild(dir);
        currentInodeFolder.setLastModificationTimeMs(creationTimeMs);
        mFileIdToInodes.put(dir.getId(), dir);
        currentInodeFolder = (InodeFolder) dir;
      }

      // Create the final path component. First we need to make sure that there isn't already a file
      // here with that name. If there is an existing file that is a directory and we're creating a
      // directory, we just return the existing directory's id.
      Inode ret = currentInodeFolder.getChild(name);
      if (ret != null) {
        if (ret.isDirectory() && directory) {
          return ret.getId();
        }
        LOG.info("FileAlreadyExistException: " + path);
        throw new FileAlreadyExistException(path.toString());
      }
      if (directory) {
        ret =
            new InodeFolder(name, mInodeCounter.incrementAndGet(), currentInodeFolder.getId(),
                creationTimeMs);
        ret.setPinned(currentInodeFolder.isPinned());
      } else {
        ret =
            new InodeFile(name, mInodeCounter.incrementAndGet(), currentInodeFolder.getId(),
                blockSizeByte, creationTimeMs);
        ret.setPinned(currentInodeFolder.isPinned());
        if (ret.isPinned()) {
          mPinnedInodeFileIds.add(ret.getId());
        }
        if (mWhitelist.inList(path.toString())) {
          ((InodeFile) ret).setCache(true);
        }
      }

      mFileIdToInodes.put(ret.getId(), ret);
      currentInodeFolder.addChild(ret);
      currentInodeFolder.setLastModificationTimeMs(creationTimeMs);

      LOG.debug("createFile: File Created: {} parent: ", ret, currentInodeFolder);
      return ret.getId();
    }
  }

  void _createRawTable(int tableId, int columns, ByteBuffer metadata) throws TachyonException {
    synchronized (mRawTables) {
      if (!mRawTables.addRawTable(tableId, columns, metadata)) {
        throw new TachyonException("Failed to create raw table.");
      }
      mJournal.getEditLog().createRawTable(tableId, columns, metadata);
    }
  }

  /**
   * Inner delete function. Return true if the file does not exist in the first place.
   * 
   * @param fileId The inode to delete
   * @param recursive True if the file and it's subdirectories should be deleted
   * @param opTimeMs The time of the delete operation, in milliseconds
   * @return true if the deletion succeeded and false otherwise.
   * @throws TachyonException
   */
  boolean _delete(int fileId, boolean recursive, long opTimeMs) throws TachyonException {
    synchronized (mRootLock) {
      Inode inode = mFileIdToInodes.get(fileId);
      if (inode == null) {
        return true;
      }

      if (inode.isDirectory() && !recursive && ((InodeFolder) inode).getNumberOfChildren() > 0) {
        // inode is nonempty, and we don't want to delete a nonempty directory unless recursive is
        // true
        return false;
      }

      if (inode.getId() == mRoot.getId()) {
        // The root cannot be deleted.
        return false;
      }

      List<Inode> delInodes = new ArrayList<Inode>();
      delInodes.add(inode);
      if (inode.isDirectory()) {
        delInodes.addAll(getInodeChildrenRecursive((InodeFolder) inode));
      }

      // We go through each inode, removing it from it's parent set and from mDelInodes. If it's a
      // file, we deal with the checkpoints and blocks as well.
      for (int i = delInodes.size() - 1; i >= 0; i --) {
        Inode delInode = delInodes.get(i);

        if (delInode.isFile()) {
          String checkpointPath = ((InodeFile) delInode).getUfsPath();
          if (!checkpointPath.equals("")) {
            UnderFileSystem ufs = UnderFileSystem.get(checkpointPath);
            try {
              if (!ufs.exists(checkpointPath)) {
                LOG.warn("File does not exist the underfs: " + checkpointPath);
              } else if (!ufs.delete(checkpointPath, true)) {
                return false;
              }
            } catch (IOException e) {
              throw new TachyonException(e.getMessage());
            }
          }

          List<Pair<Long, Long>> blockIdWorkerIdList =
              ((InodeFile) delInode).getBlockIdWorkerIdPairs();
          synchronized (mWorkers) {
            for (Pair<Long, Long> blockIdWorkerId : blockIdWorkerIdList) {
              MasterWorkerInfo workerInfo = mWorkers.get(blockIdWorkerId.getSecond());
              if (workerInfo != null) {
                workerInfo.updateToRemovedBlock(true, blockIdWorkerId.getFirst());
              }
            }
          }

          mPinnedInodeFileIds.remove(delInode.getId());
        }

        InodeFolder parent = (InodeFolder) mFileIdToInodes.get(delInode.getParentId());
        parent.removeChild(delInode);
        parent.setLastModificationTimeMs(opTimeMs);

        if (mRawTables.exist(delInode.getId()) && !mRawTables.delete(delInode.getId())) {
          return false;
        }

        mFileIdToInodes.remove(delInode.getId());
        delInode.reverseId();
      }

      return true;
    }
  }

  /**
   * Get the raw table info associated with the given id.
   *
   * @param path The path of the table
   * @param inode The inode at the path
   * @return the table info
   * @throws TableDoesNotExistException
   */
  public ClientRawTableInfo _getClientRawTableInfo(TachyonURI path, Inode inode)
      throws TableDoesNotExistException {
    LOG.info("getClientRawTableInfo(" + path + ")");
    if (!mRawTables.exist(inode.getId())) {
      throw new TableDoesNotExistException("Table " + inode.getId() + " does not exist.");
    }
    ClientRawTableInfo ret = new ClientRawTableInfo();
    ret.id = inode.getId();
    ret.name = inode.getName();
    ret.path = path.toString();
    ret.columns = mRawTables.getColumns(ret.id);
    ret.metadata = mRawTables.getMetadata(ret.id);
    return ret;
  }

  /**
   * Get the names of the sub-directories at the given path.
   *
   * @param inode The inode to list
   * @param path The path of the given inode
   * @param recursive If true, recursively add the paths of the sub-directories
   * @return the list of paths
   * @throws InvalidPathException
   * @throws FileDoesNotExistException
   */
  private List<TachyonURI> _ls(Inode inode, TachyonURI path, boolean recursive)
      throws InvalidPathException, FileDoesNotExistException {
    synchronized (mRootLock) {
      List<TachyonURI> ret = new ArrayList<TachyonURI>();
      ret.add(path);
      if (inode.isDirectory()) {
        for (Inode child : ((InodeFolder) inode).getChildren()) {
          TachyonURI childUri = path.join(child.getName());
          if (recursive) {
            ret.addAll(_ls(child, childUri, recursive));
          } else {
            ret.add(childUri);
          }
        }
      }
      return ret;
    }
  }

  /**
   * Inner method of recomputePinnedFiles. Also directly called by EditLog.
   * 
   * @param inode The inode to start traversal from
   * @param setPinState An optional parameter indicating whether we should also set the "pinned"
   *        flag on each inode we traverse. If absent, the "isPinned" flag is unchanged.
   * @param opTimeMs The time of set pinned, in milliseconds
   */
  void _recomputePinnedFiles(Inode inode, Optional<Boolean> setPinState, long opTimeMs) {
    if (setPinState.isPresent()) {
      inode.setPinned(setPinState.get());
      inode.setLastModificationTimeMs(opTimeMs);
    }

    if (inode.isFile()) {
      if (inode.isPinned()) {
        mPinnedInodeFileIds.add(inode.getId());
      } else {
        mPinnedInodeFileIds.remove(inode.getId());
      }
    } else if (inode.isDirectory()) {
      for (Inode child : ((InodeFolder) inode).getChildren()) {
        _recomputePinnedFiles(child, setPinState, opTimeMs);
      }
    }
  }

  /**
   * Rename a file to the given path, inner method.
   *
   * @param fileId The id of the file to rename
   * @param dstPath The new path of the file
   * @param opTimeMs The time of the rename operation, in milliseconds
   * @return true if the rename succeeded, false otherwise
   * @throws FileDoesNotExistException If the id doesn't point to an inode
   * @throws InvalidPathException if the source path is a prefix of the destination
   */
  public boolean _rename(int fileId, TachyonURI dstPath, long opTimeMs)
      throws FileDoesNotExistException, InvalidPathException {
    synchronized (mRootLock) {
      TachyonURI srcPath = getPath(fileId);
      if (srcPath.equals(dstPath)) {
        return true;
      }
      if (srcPath.isRoot() || dstPath.isRoot()) {
        return false;
      }
      String[] srcComponents = CommonUtils.getPathComponents(srcPath.toString());
      String[] dstComponents = CommonUtils.getPathComponents(dstPath.toString());
      // We can't rename a path to one of its subpaths, so we check for that, by making sure
      // srcComponents isn't a prefix of dstComponents.
      if (srcComponents.length < dstComponents.length) {
        boolean isPrefix = true;
        for (int prefixInd = 0; prefixInd < srcComponents.length; prefixInd ++) {
          if (!srcComponents[prefixInd].equals(dstComponents[prefixInd])) {
            isPrefix = false;
            break;
          }
        }
        if (isPrefix) {
          throw new InvalidPathException("Failed to rename: " + srcPath + " is a prefix of "
              + dstPath);
        }
      }

      TachyonURI srcParent = srcPath.getParent();
      TachyonURI dstParent = dstPath.getParent();

      // We traverse down to the source and destinations' parent paths
      Inode srcParentInode = getInode(srcParent);
      if (srcParentInode == null || !srcParentInode.isDirectory()) {
        return false;
      }

      Inode dstParentInode = getInode(dstParent);
      if (dstParentInode == null || !dstParentInode.isDirectory()) {
        return false;
      }

      // We make sure that the source path exists and the destination path doesn't
      Inode srcInode =
          ((InodeFolder) srcParentInode).getChild(srcComponents[srcComponents.length - 1]);
      if (srcInode == null) {
        return false;
      }
      if (((InodeFolder) dstParentInode)
          .getChild(dstComponents[dstComponents.length - 1]) != null) {
        return false;
      }

      // Now we remove srcInode from it's parent and insert it into dstPath's parent
      ((InodeFolder) srcParentInode).removeChild(srcInode);
      srcParentInode.setLastModificationTimeMs(opTimeMs);
      srcInode.setParentId(dstParentInode.getId());
      srcInode.setName(dstComponents[dstComponents.length - 1]);
      ((InodeFolder) dstParentInode).addChild(srcInode);
      dstParentInode.setLastModificationTimeMs(opTimeMs);
      return true;
    }
  }

  void _setPinned(int fileId, boolean pinned, long opTimeMs) throws FileDoesNotExistException {
    LOG.info("setPinned(" + fileId + ", " + pinned + ")");
    synchronized (mRootLock) {
      Inode inode = mFileIdToInodes.get(fileId);

      if (inode == null) {
        throw new FileDoesNotExistException("Failed to find inode" + fileId);
      }

      _recomputePinnedFiles(inode, Optional.of(pinned), opTimeMs);
    }
  }

  private void addBlock(InodeFile tFile, BlockInfo blockInfo, long opTimeMs)
      throws BlockInfoException {
    tFile.addBlock(blockInfo);
    tFile.setLastModificationTimeMs(opTimeMs);
    mJournal.getEditLog().addBlock(tFile.getId(), blockInfo.mBlockIndex, blockInfo.mLength,
        opTimeMs);
    mJournal.getEditLog().flush();
  }

  /**
   * Add a checkpoint to a file.
   * 
   * @param workerId The worker which submitted the request. -1 if the request is not from a worker.
   * @param fileId The file to add the checkpoint.
   * @param length The length of the checkpoint.
   * @param checkpointPath The path of the checkpoint.
   * @return true if the checkpoint is added successfully, false if not.
   * @throws FileNotFoundException
   * @throws SuspectedFileSizeException
   * @throws BlockInfoException
   */
  public boolean addCheckpoint(long workerId, int fileId, long length, TachyonURI checkpointPath)
      throws FileNotFoundException, SuspectedFileSizeException, BlockInfoException {
    long opTimeMs = System.currentTimeMillis();
    synchronized (mRootLock) {
      Pair<Boolean, Boolean> ret =
          _addCheckpoint(workerId, fileId, length, checkpointPath, opTimeMs);
      if (ret.getSecond()) {
        mJournal.getEditLog().addCheckpoint(fileId, length, checkpointPath, opTimeMs);
        mJournal.getEditLog().flush();
      }
      return ret.getFirst();
    }
  }

  /**
   * Removes a checkpointed file from the set of lost or being-recomputed files if it's there
   * 
   * @param fileId The file to examine
   */
  private void addFile(int fileId, int dependencyId) {
    synchronized (mFileIdToDependency) {
      if (mLostFiles.contains(fileId)) {
        mLostFiles.remove(fileId);
      }
      if (mBeingRecomputedFiles.contains(fileId)) {
        mBeingRecomputedFiles.remove(fileId);
      }
    }
  }

  /**
   * While loading an image, addToInodeMap will map the various ids to their inodes.
   * 
   * @param inode The inode to add
   * @param map The map to add the inodes to
   */
  private void addToInodeMap(Inode inode, Map<Integer, Inode> map) {
    map.put(inode.getId(), inode);
    if (inode.isDirectory()) {
      InodeFolder inodeFolder = (InodeFolder) inode;
      for (Inode child : inodeFolder.getChildren()) {
        addToInodeMap(child, map);
      }
    }
  }

  /**
   * A worker cache a block in its memory.
   * 
   * @param workerId
   * @param workerUsedBytes
   * @param blockId
   * @param length
   * @return the dependency id of the file if it has not been checkpointed. -1 means the file either
   *         does not have dependency or has already been checkpointed.
   * @throws FileDoesNotExistException
   * @throws SuspectedFileSizeException
   * @throws BlockInfoException
   */
  public int cacheBlock(long workerId, long workerUsedBytes, long blockId, long length)
      throws FileDoesNotExistException, SuspectedFileSizeException, BlockInfoException {
    LOG.debug("Cache block: {}",
        CommonUtils.parametersToString(workerId, workerUsedBytes, blockId, length));

    MasterWorkerInfo tWorkerInfo = getWorkerInfo(workerId);
    tWorkerInfo.updateBlock(true, blockId);
    tWorkerInfo.updateUsedBytes(workerUsedBytes);
    tWorkerInfo.updateLastUpdatedTimeMs();

    int fileId = BlockInfo.computeInodeId(blockId);
    int blockIndex = BlockInfo.computeBlockIndex(blockId);
    synchronized (mRootLock) {
      Inode inode = mFileIdToInodes.get(fileId);

      if (inode == null) {
        throw new FileDoesNotExistException("File " + fileId + " does not exist.");
      }
      if (inode.isDirectory()) {
        throw new FileDoesNotExistException("File " + fileId + " is a folder.");
      }

      InodeFile tFile = (InodeFile) inode;
      if (tFile.getNumberOfBlocks() <= blockIndex) {
        addBlock(tFile, new BlockInfo(tFile, blockIndex, length), System.currentTimeMillis());
      }

      tFile.addLocation(blockIndex, workerId, tWorkerInfo.mWorkerAddress);

      if (tFile.hasCheckpointed()) {
        return -1;
      } else {
        return tFile.getDependencyId();
      }
    }
  }

  /**
   * Completes the checkpointing of a file.
   * 
   * @param fileId The id of the file
   * @throws FileDoesNotExistException
   */
  public void completeFile(int fileId) throws FileDoesNotExistException {
    long opTimeMs = System.currentTimeMillis();
    synchronized (mRootLock) {
      _completeFile(fileId, opTimeMs);
      mJournal.getEditLog().completeFile(fileId, opTimeMs);
      mJournal.getEditLog().flush();
    }
  }

  public int createDependency(List<TachyonURI> parents, List<TachyonURI> children,
      String commandPrefix, List<ByteBuffer> data, String comment, String framework,
      String frameworkVersion, DependencyType dependencyType)
      throws InvalidPathException, FileDoesNotExistException {
    synchronized (mRootLock) {
      LOG.info("ParentList: " + CommonUtils.listToString(parents));
      List<Integer> parentsIdList = getFilesIds(parents);
      List<Integer> childrenIdList = getFilesIds(children);

      int depId = mDependencyCounter.incrementAndGet();
      long creationTimeMs = System.currentTimeMillis();
      int ret =
          _createDependency(parentsIdList, childrenIdList, commandPrefix, data, comment, framework,
              frameworkVersion, dependencyType, depId, creationTimeMs);

      return ret;
    }
  }

  /**
   * Create a file. // TODO Make this API better.
   * 
   * @throws FileAlreadyExistException
   * @throws InvalidPathException
   * @throws BlockInfoException
   * @throws TachyonException
   */
  public int createFile(boolean recursive, TachyonURI path, boolean directory, long blockSizeByte)
      throws FileAlreadyExistException, InvalidPathException, BlockInfoException, TachyonException {
    long creationTimeMs = System.currentTimeMillis();
    synchronized (mRootLock) {
      int ret = _createFile(recursive, path, directory, blockSizeByte, creationTimeMs);
      mJournal.getEditLog().createFile(recursive, path, directory, blockSizeByte, creationTimeMs);
      mJournal.getEditLog().flush();
      return ret;
    }
  }

  public int createFile(TachyonURI path, long blockSizeByte) throws FileAlreadyExistException,
      InvalidPathException, BlockInfoException, TachyonException {
    return createFile(true, path, false, blockSizeByte);
  }

  public int createFile(TachyonURI path, long blockSizeByte, boolean recursive)
      throws FileAlreadyExistException, InvalidPathException, BlockInfoException, TachyonException {
    return createFile(recursive, path, false, blockSizeByte);
  }

  /**
   * Creates a new block for the given file.
   * 
   * @param fileId The id of the file
   * @return the block id.
   * @throws FileDoesNotExistException
   */
  public long createNewBlock(int fileId) throws FileDoesNotExistException {
    synchronized (mRootLock) {
      Inode inode = mFileIdToInodes.get(fileId);

      if (inode == null) {
        throw new FileDoesNotExistException("File " + fileId + " does not exit.");
      }
      if (!inode.isFile()) {
        throw new FileDoesNotExistException("File " + fileId + " is not a file.");
      }

      return ((InodeFile) inode).getNewBlockId();
    }
  }

  /**
   * Creates a raw table.
   * 
   * @param path The path to place the table at
   * @param columns The number of columns in the table
   * @param metadata Additional metadata about the table
   * @return the file id of the table
   * @throws FileAlreadyExistException
   * @throws InvalidPathException
   * @throws TableColumnException
   * @throws TachyonException
   */
  public int createRawTable(TachyonURI path, int columns, ByteBuffer metadata)
      throws FileAlreadyExistException, InvalidPathException, TableColumnException,
      TachyonException {
    LOG.info("createRawTable" + CommonUtils.parametersToString(path, columns));

    if (columns <= 0 || columns >= CommonConf.get().MAX_COLUMNS) {
      throw new TableColumnException("Column " + columns + " should between 0 to "
          + CommonConf.get().MAX_COLUMNS);
    }

    int id;
    try {
      id = createFile(true, path, true, 0);
      _createRawTable(id, columns, metadata);
    } catch (BlockInfoException e) {
      throw new FileAlreadyExistException(e.getMessage());
    }

    for (int k = 0; k < columns; k ++) {
      mkdirs(path.join(COL + k), true);
    }

    return id;
  }

  /**
   * Delete a file based on the file's ID.
   * 
   * @param fileId the file to be deleted.
   * @param recursive whether delete the file recursively or not.
   * @return succeed or not
   * @throws TachyonException
   */
  public boolean delete(int fileId, boolean recursive) throws TachyonException {
    long opTimeMs = System.currentTimeMillis();
    synchronized (mRootLock) {
      boolean ret = _delete(fileId, recursive, opTimeMs);
      mJournal.getEditLog().delete(fileId, recursive, opTimeMs);
      mJournal.getEditLog().flush();
      return ret;
    }
  }

  /**
   * Delete files based on the path.
   * 
   * @param path The file to be deleted.
   * @param recursive whether delete the file recursively or not.
   * @return succeed or not
   * @throws TachyonException
   */
  public boolean delete(TachyonURI path, boolean recursive) throws TachyonException {
    LOG.info("delete(" + path + ")");
    synchronized (mRootLock) {
      Inode inode = null;
      try {
        inode = getInode(path);
      } catch (InvalidPathException e) {
        return false;
      }
      if (inode == null) {
        return true;
      }
      return delete(inode.getId(), recursive);
    }
  }

  public long getBlockIdBasedOnOffset(int fileId, long offset) throws FileDoesNotExistException {
    synchronized (mRootLock) {
      Inode inode = mFileIdToInodes.get(fileId);
      if (inode == null) {
        throw new FileDoesNotExistException("FileId " + fileId + " does not exist.");
      }
      if (!inode.isFile()) {
        throw new FileDoesNotExistException(fileId + " is not a file.");
      }

      return ((InodeFile) inode).getBlockIdBasedOnOffset(offset);
    }
  }

  /**
   * Get the list of blocks of an InodeFile determined by path.
   * 
   * @param path The file.
   * @return The list of the blocks of the file.
   * @throws InvalidPathException
   * @throws FileDoesNotExistException
   */
  public List<BlockInfo> getBlockList(TachyonURI path) throws InvalidPathException,
      FileDoesNotExistException {
    Inode inode = getInode(path);
    if (inode == null) {
      throw new FileDoesNotExistException(path + " does not exist.");
    }
    if (!inode.isFile()) {
      throw new FileDoesNotExistException(path + " is not a file.");
    }
    InodeFile inodeFile = (InodeFile) inode;
    return inodeFile.getBlockList();
  }

  /**
   * Get the capacity of the whole system.
   * 
   * @return the system's capacity in bytes.
   */
  public long getCapacityBytes() {
    long ret = 0;
    synchronized (mWorkers) {
      for (MasterWorkerInfo worker : mWorkers.values()) {
        ret += worker.getCapacityBytes();
      }
    }
    return ret;
  }

  /**
   * Get the block info associated with the given id.
   * 
   * @param blockId The id of the block return
   * @return the block info
   * @throws FileDoesNotExistException
   * @throws IOException
   * @throws BlockInfoException
   */
  public ClientBlockInfo getClientBlockInfo(long blockId) throws FileDoesNotExistException,
      IOException, BlockInfoException {
    int fileId = BlockInfo.computeInodeId(blockId);
    synchronized (mRootLock) {
      Inode inode = mFileIdToInodes.get(fileId);
      if (inode == null || inode.isDirectory()) {
        throw new FileDoesNotExistException("FileId " + fileId + " does not exist.");
      }
      ClientBlockInfo ret =
          ((InodeFile) inode).getClientBlockInfo(BlockInfo.computeBlockIndex(blockId));
      LOG.debug("getClientBlockInfo: {} : {}", blockId, ret);
      return ret;
    }
  }

  /**
   * Get the dependency info associated with the given id.
   * 
   * @param dependencyId The id of the dependency
   * @return the dependency info
   * @throws DependencyDoesNotExistException
   */
  public ClientDependencyInfo getClientDependencyInfo(int dependencyId)
      throws DependencyDoesNotExistException {
    Dependency dep = null;
    synchronized (mFileIdToDependency) {
      dep = mFileIdToDependency.get(dependencyId);
      if (dep == null) {
        throw new DependencyDoesNotExistException("No dependency with id " + dependencyId);
      }
    }
    return dep.generateClientDependencyInfo();
  }

  /**
   * Get the file info associated with the given id.
   * 
   * @param fid The id of the file
   * @return the file info
   * @throws FileDoesNotExistException
   * @throws InvalidPathException
   */
  public ClientFileInfo getClientFileInfo(int fid) throws InvalidPathException {
    synchronized (mRootLock) {
      Inode inode = mFileIdToInodes.get(fid);
      if (inode == null) {
        ClientFileInfo info = new ClientFileInfo();
        info.id = -1;
        return info;
      }
      return inode.generateClientFileInfo(getPath(inode).toString());
    }
  }

  /**
   * Get the file info for the file at the given path
   * 
   * @param path The path of the file
   * @return the file info
   * @throws FileDoesNotExistException
   * @throws InvalidPathException
   */
  public ClientFileInfo getClientFileInfo(TachyonURI path) throws InvalidPathException {
    synchronized (mRootLock) {
      Inode inode = getInode(path);
      if (inode == null) {
        ClientFileInfo info = new ClientFileInfo();
        info.id = -1;
        return info;
      }
      return inode.generateClientFileInfo(path.toString());
    }
  }

  /**
   * Get the raw table info associated with the given id.
   * 
   * @param id The id of the table
   * @return the table info
   * @throws TableDoesNotExistException
   */
  public ClientRawTableInfo getClientRawTableInfo(int id) throws TableDoesNotExistException {
    synchronized (mRootLock) {
      Inode inode = mFileIdToInodes.get(id);
      if (inode == null || !inode.isDirectory()) {
        throw new TableDoesNotExistException("Table " + id + " does not exist.");
      }
      return _getClientRawTableInfo(getPath(inode), inode);
    }
  }

  /**
   * Get the raw table info for the table at the given path
   * 
   * @param path The path of the table
   * @return the table info
   * @throws TableDoesNotExistException
   * @throws InvalidPathException
   */
  public ClientRawTableInfo getClientRawTableInfo(TachyonURI path)
      throws TableDoesNotExistException, InvalidPathException {
    synchronized (mRootLock) {
      Inode inode = getInode(path);
      if (inode == null) {
        throw new TableDoesNotExistException("Table " + path + " does not exist.");
      }
      return _getClientRawTableInfo(path, inode);
    }
  }

  /**
   * Get the file id of the file.
   * 
   * @param path The path of the file
   * @return The file id of the file. -1 if the file does not exist.
   * @throws InvalidPathException
   */
  public int getFileId(TachyonURI path) throws InvalidPathException {
    Inode inode = getInode(path);
    int ret = -1;
    if (inode != null) {
      ret = inode.getId();
    }
    LOG.debug("getFileId({}): {}", path, ret);
    return ret;
  }

  /**
   * Get the block infos of a file with the given id. Throws an exception if the id names a
   * directory.
   * 
   * @param fileId The id of the file to look up
   * @return the block infos of the file
   * @throws FileDoesNotExistException
   * @throws IOException
   */
  public List<ClientBlockInfo> getFileBlocks(int fileId) throws FileDoesNotExistException,
      IOException {
    synchronized (mRootLock) {
      Inode inode = mFileIdToInodes.get(fileId);
      if (inode == null || inode.isDirectory()) {
        throw new FileDoesNotExistException("FileId " + fileId + " does not exist.");
      }
      List<ClientBlockInfo> ret = ((InodeFile) inode).getClientBlockInfos();
      LOG.debug("getFileLocations: {} {}", fileId, ret);
      return ret;
    }
  }

  /**
   * Get the block infos of a file with the given path. Throws an exception if the path names a
   * directory.
   * 
   * @param path The path of the file to look up
   * @return the block infos of the file
   * @throws FileDoesNotExistException
   * @throws InvalidPathException
   * @throws IOException
   */
  public List<ClientBlockInfo> getFileBlocks(TachyonURI path) throws FileDoesNotExistException,
      InvalidPathException, IOException {
<<<<<<< HEAD
    LOG.info("getFileBlocks: " + path);
    synchronized (ROOT_LOCK) {
=======
    LOG.info("getFileLocations: " + path);
    synchronized (mRootLock) {
>>>>>>> 1eec17b3
      Inode inode = getInode(path);
      if (inode == null) {
        throw new FileDoesNotExistException(path.toString());
      }
      return getFileBlocks(inode.getId());
    }
  }

  /**
   * Get the file id's of the given paths. It recursively scans directories for the file id's inside
   * of them.
   * 
   * @param pathList The list of paths to look at
   * @return the file id's of the files.
   * @throws InvalidPathException
   * @throws FileDoesNotExistException
   */
  private List<Integer> getFilesIds(List<TachyonURI> pathList) throws InvalidPathException,
      FileDoesNotExistException {
    List<Integer> ret = new ArrayList<Integer>(pathList.size());
    for (int k = 0; k < pathList.size(); k ++) {
      ret.addAll(listFiles(pathList.get(k), true));
    }
    return ret;
  }

  /**
   * If the <code>path</code> is a directory, return all the direct entries in it. If the
   * <code>path</code> is a file, return its ClientFileInfo.
   * 
   * @param path the target directory/file path
   * @return A list of ClientFileInfo
   * @throws FileDoesNotExistException
   * @throws InvalidPathException
   */
  public List<ClientFileInfo> getFilesInfo(TachyonURI path) throws FileDoesNotExistException,
      InvalidPathException {
    List<ClientFileInfo> ret = new ArrayList<ClientFileInfo>();

    Inode inode = getInode(path);
    if (inode == null) {
      throw new FileDoesNotExistException(path.toString());
    }

    if (inode.isDirectory()) {
      for (Inode child : ((InodeFolder) inode).getChildren()) {
        ret.add(child.generateClientFileInfo(CommonUtils.concat(path, child.getName())));
      }
    } else {
      ret.add(inode.generateClientFileInfo(path.toString()));
    }
    return ret;
  }

  /**
   * Get absolute paths of all in memory files.
   * 
   * @return absolute paths of all in memory files.
   */
  public List<TachyonURI> getInMemoryFiles() {
    List<TachyonURI> ret = new ArrayList<TachyonURI>();
    LOG.info("getInMemoryFiles()");
    Queue<Pair<InodeFolder, TachyonURI>> nodesQueue =
        new LinkedList<Pair<InodeFolder, TachyonURI>>();
    synchronized (mRootLock) {
      // TODO: Verify we want to use absolute path.
      nodesQueue.add(
          new Pair<InodeFolder, TachyonURI>(mRoot, new TachyonURI(TachyonURI.SEPARATOR)));
      while (!nodesQueue.isEmpty()) {
        Pair<InodeFolder, TachyonURI> tPair = nodesQueue.poll();
        InodeFolder tFolder = tPair.getFirst();
        TachyonURI curUri = tPair.getSecond();

        Set<Inode> children = tFolder.getChildren();
        for (Inode tInode : children) {
          TachyonURI newUri = curUri.join(tInode.getName());
          if (tInode.isDirectory()) {
            nodesQueue.add(new Pair<InodeFolder, TachyonURI>((InodeFolder) tInode, newUri));
          } else if (((InodeFile) tInode).isFullyInMemory()) {
            ret.add(newUri);
          }
        }
      }
    }
    return ret;
  }

  /**
   * Same as {@link #getInode(String[] pathNames)} except that it takes a path string.
   */
  private Inode getInode(TachyonURI path) throws InvalidPathException {
    return getInode(CommonUtils.getPathComponents(path.toString()));
  }

  /**
   * Get the inode of the file at the given path.
   * 
   * @param pathNames The path components of the path to search for
   * @return the inode of the file at the given path, or null if the file does not exist
   * @throws InvalidPathException
   */
  private Inode getInode(String[] pathNames) throws InvalidPathException {
    Pair<Inode, Integer> inodeTraversal = traverseToInode(pathNames);
    if (!traversalSucceeded(inodeTraversal)) {
      return null;
    }
    return inodeTraversal.getFirst();
  }

  /**
   * Returns a list of the given folder's children, recursively scanning subdirectories. It adds the
   * parent of a node before adding its children.
   * 
   * @param inodeFolder The folder to start looking at
   * @return a list of the children inodes.
   */
  private List<Inode> getInodeChildrenRecursive(InodeFolder inodeFolder) {
    synchronized (mRootLock) {
      List<Inode> ret = new ArrayList<Inode>();
      for (Inode i : inodeFolder.getChildren()) {
        ret.add(i);
        if (i.isDirectory()) {
          ret.addAll(getInodeChildrenRecursive((InodeFolder) i));
        }
      }
      return ret;
    }
  }

  /**
   * Get Journal instance for MasterInfo for Unit test only
   * 
   * @return Journal instance
   */
  public Journal getJournal() {
    return mJournal;
  }

  /**
   * Get the master address.
   * 
   * @return the master address
   */
  public InetSocketAddress getMasterAddress() {
    return mMasterAddress;
  }

  /**
   * Get a new user id
   * 
   * @return a new user id
   */
  public long getNewUserId() {
    return mUserCounter.incrementAndGet();
  }

  /**
   * Get the number of files at a given path.
   * 
   * @param path The path to look at
   * @return The number of files at the path. Returns 1 if the path specifies a file. If it's a
   *         directory, returns the number of items in the directory.
   * @throws InvalidPathException
   * @throws FileDoesNotExistException
   */
  public int getNumberOfFiles(TachyonURI path)
      throws InvalidPathException, FileDoesNotExistException {
    Inode inode = getInode(path);
    if (inode == null) {
      throw new FileDoesNotExistException(path.toString());
    }
    if (inode.isFile()) {
      return 1;
    }
    return ((InodeFolder) inode).getNumberOfChildren();
  }

  /**
   * Get the path specified by a given inode.
   * 
   * @param inode The inode
   * @return the path of the inode
   */
  private TachyonURI getPath(Inode inode) {
    synchronized (mRootLock) {
      if (inode.getId() == 1) {
        return new TachyonURI(TachyonURI.SEPARATOR);
      }
      if (inode.getParentId() == 1) {
        return new TachyonURI(TachyonURI.SEPARATOR + inode.getName());
      }
      return getPath(mFileIdToInodes.get(inode.getParentId())).join(inode.getName());
    }
  }

  /**
   * Get the path of a file with the given id
   * 
   * @param fileId The id of the file to look up
   * @return the path of the file
   * @throws FileDoesNotExistException raise if the file does not exist.
   */
  public TachyonURI getPath(int fileId) throws FileDoesNotExistException {
    synchronized (mRootLock) {
      Inode inode = mFileIdToInodes.get(fileId);
      if (inode == null) {
        throw new FileDoesNotExistException("FileId " + fileId + " does not exist");
      }
      return getPath(inode);
    }
  }

  /**
   * Get a list of the pin id's.
   * 
   * @return a list of pin id's
   */
  public List<Integer> getPinIdList() {
    synchronized (mPinnedInodeFileIds) {
      return Lists.newArrayList(mPinnedInodeFileIds);
    }
  }

  /**
   * Creates a list of high priority dependencies, which don't yet have checkpoints.
   * 
   * @return the list of dependency ids
   */
  public List<Integer> getPriorityDependencyList() {
    synchronized (mFileIdToDependency) {
      int earliestDepId = -1;
      if (mPriorityDependencies.isEmpty()) {
        long earliest = Long.MAX_VALUE;
        for (int depId : mUncheckpointedDependencies) {
          Dependency dep = mFileIdToDependency.get(depId);
          if (!dep.hasChildrenDependency()) {
            mPriorityDependencies.add(dep.mId);
          }

          if (dep.mCreationTimeMs < earliest) {
            earliest = dep.mCreationTimeMs;
            earliestDepId = dep.mId;
          }
        }

        if (!mPriorityDependencies.isEmpty()) {
          LOG.info("New computed priority dependency list " + mPriorityDependencies);
        }
      }

      if (mPriorityDependencies.isEmpty() && earliestDepId != -1) {
        mPriorityDependencies.add(earliestDepId);
        LOG.info("Priority dependency list by earliest creation time: " + mPriorityDependencies);
      }

      List<Integer> ret = new ArrayList<Integer>(mPriorityDependencies.size());
      ret.addAll(mPriorityDependencies);
      return ret;
    }
  }

  /**
   * Get the id of the table at the given path.
   * 
   * @param path The path of the table
   * @return the id of the table
   * @throws InvalidPathException
   * @throws TableDoesNotExistException
   */
  public int getRawTableId(TachyonURI path)
      throws InvalidPathException, TableDoesNotExistException {
    Inode inode = getInode(path);
    if (inode == null) {
      throw new TableDoesNotExistException(path.toString());
    }
    if (inode.isDirectory()) {
      int id = inode.getId();
      if (mRawTables.exist(id)) {
        return id;
      }
    }
    return -1;
  }

  /**
   * Get the master start time in milliseconds.
   * 
   * @return the master start time in milliseconds
   */
  public long getStarttimeMs() {
    return mStartTimeMs;
  }

  /**
   * Get the capacity of the under file system.
   * 
   * @return the capacity in bytes
   * @throws IOException
   */
  public long getUnderFsCapacityBytes() throws IOException {
    UnderFileSystem ufs = UnderFileSystem.get(CommonConf.get().UNDERFS_DATA_FOLDER);
    return ufs.getSpace(CommonConf.get().UNDERFS_DATA_FOLDER, SpaceType.SPACE_TOTAL);
  }

  /**
   * Get the amount of free space in the under file system.
   * 
   * @return the free space in bytes
   * @throws IOException
   */
  public long getUnderFsFreeBytes() throws IOException {
    UnderFileSystem ufs = UnderFileSystem.get(CommonConf.get().UNDERFS_DATA_FOLDER);
    return ufs.getSpace(CommonConf.get().UNDERFS_DATA_FOLDER, SpaceType.SPACE_FREE);
  }

  /**
   * Get the amount of space used in the under file system.
   * 
   * @return the space used in bytes
   * @throws IOException
   */
  public long getUnderFsUsedBytes() throws IOException {
    UnderFileSystem ufs = UnderFileSystem.get(CommonConf.get().UNDERFS_DATA_FOLDER);
    return ufs.getSpace(CommonConf.get().UNDERFS_DATA_FOLDER, SpaceType.SPACE_USED);
  }

  /**
   * Get the amount of space used by the workers.
   * 
   * @return the amount of space used in bytes
   */
  public long getUsedBytes() {
    long ret = 0;
    synchronized (mWorkers) {
      for (MasterWorkerInfo worker : mWorkers.values()) {
        ret += worker.getUsedBytes();
      }
    }
    return ret;
  }

  /**
   * Get the white list.
   * 
   * @return the white list
   */
  public List<String> getWhiteList() {
    return mWhitelist.getList();
  }

  /**
   * Get the address of a worker.
   * 
   * @param random If true, select a random worker
   * @param host If <code>random</code> is false, select a worker on this host
   * @return the address of the selected worker, or null if no address could be found
   */
  public NetAddress getWorker(boolean random, String host) throws UnknownHostException {
    synchronized (mWorkers) {
      if (mWorkerAddressToId.isEmpty()) {
        return null;
      }
      if (random) {
        int index = new Random(mWorkerAddressToId.size()).nextInt(mWorkerAddressToId.size());
        for (NetAddress address : mWorkerAddressToId.keySet()) {
          if (index == 0) {
            LOG.debug("getRandomWorker: {}", address);
            return address;
          }
          index --;
        }
        for (NetAddress address : mWorkerAddressToId.keySet()) {
          LOG.debug("getRandomWorker: {}", address);
          return address;
        }
      } else {
        for (NetAddress address : mWorkerAddressToId.keySet()) {
          InetAddress inetAddress = InetAddress.getByName(address.getMHost());
          if (inetAddress.getHostName().equals(host) || inetAddress.getHostAddress().equals(host)
              || inetAddress.getCanonicalHostName().equals(host)) {
            LOG.debug("getLocalWorker: {}" + address);
            return address;
          }
        }
      }
    }
    LOG.info("getLocalWorker: no local worker on " + host);
    return null;
  }

  /**
   * Get the number of workers.
   * 
   * @return the number of workers
   */
  public int getWorkerCount() {
    synchronized (mWorkers) {
      return mWorkers.size();
    }
  }

  /**
   * Get info about a worker.
   * 
   * @param workerId The id of the worker to look at
   * @return the info about the worker
   */
  private MasterWorkerInfo getWorkerInfo(long workerId) {
    MasterWorkerInfo ret = null;
    synchronized (mWorkers) {
      ret = mWorkers.get(workerId);

      if (ret == null) {
        LOG.error("No worker: " + workerId);
      }
    }
    return ret;
  }

  /**
   * Get info about all the workers.
   * 
   * @return a list of worker infos
   */
  public List<ClientWorkerInfo> getWorkersInfo() {
    List<ClientWorkerInfo> ret = new ArrayList<ClientWorkerInfo>();

    synchronized (mWorkers) {
      for (MasterWorkerInfo worker : mWorkers.values()) {
        ret.add(worker.generateClientWorkerInfo());
      }
    }

    return ret;
  }

  /**
   * Get info about the lost workers
   * 
   * @return a list of worker info
   */
  public List<ClientWorkerInfo> getLostWorkersInfo() {
    List<ClientWorkerInfo> ret = new ArrayList<ClientWorkerInfo>();

    for (MasterWorkerInfo worker : mLostWorkers) {
      ret.add(worker.generateClientWorkerInfo());
    }

    return ret;
  }

  public void init() throws IOException {
    mCheckpointInfo.updateEditTransactionCounter(mJournal.loadEditLog(this));

    mJournal.createImage(this);
    mJournal.createEditLog(mCheckpointInfo.getEditTransactionCounter());

    mHeartbeatThread =
        new HeartbeatThread("Master Heartbeat", new MasterInfoHeartbeatExecutor(),
            mMasterConf.HEARTBEAT_INTERVAL_MS);
    mHeartbeatThread.start();

    mRecomputeExecutor.submit(new RecomputationScheduler());
  }

  /**
   * Get the id of the file at the given path. If recursive, it scans the subdirectories as well.
   * 
   * @param path The path to start looking at
   * @param recursive If true, recursively scan the subdirectories at the given path as well
   * @return the list of the inode id's at the path
   * @throws InvalidPathException
   * @throws FileDoesNotExistException
   */
  public List<Integer> listFiles(TachyonURI path, boolean recursive) throws InvalidPathException,
      FileDoesNotExistException {
    List<Integer> ret = new ArrayList<Integer>();
    synchronized (mRootLock) {
      Inode inode = getInode(path);
      if (inode == null) {
        throw new FileDoesNotExistException(path.toString());
      }

      if (inode.isFile()) {
        ret.add(inode.getId());
      } else if (recursive) {
        Queue<Inode> queue = new LinkedList<Inode>();
        queue.addAll(((InodeFolder) inode).getChildren());

        while (!queue.isEmpty()) {
          Inode qinode = queue.poll();
          if (qinode.isDirectory()) {
            queue.addAll(((InodeFolder) qinode).getChildren());
          } else {
            ret.add(qinode.getId());
          }
        }
      } else {
        for (Inode child : ((InodeFolder) inode).getChildren()) {
          ret.add(child.getId());
        }
      }
    }

    return ret;
  }

  /**
   * Load the image from <code>parser</code>, which is created based on the <code>path</code>.
   * Assume this blocks the whole MasterInfo.
   * 
   * @param parser the JsonParser to load the image
   * @param path the file to load the image
   * @throws IOException
   */
  public void loadImage(JsonParser parser, TachyonURI path) throws IOException {
    while (true) {
      ImageElement ele;
      try {
        ele = parser.readValueAs(ImageElement.class);
        LOG.debug("Read Element: {}", ele);
      } catch (IOException e) {
        // Unfortunately brittle, but Jackson rethrows EOF with this message.
        if (e.getMessage().contains("end-of-input")) {
          break;
        } else {
          throw e;
        }
      }

      switch (ele.mType) {
        case Version: {
          if (ele.getInt("version") != Constants.JOURNAL_VERSION) {
            throw new IOException("Image " + path + " has journal version " + ele.getInt("version")
                + ". The system has version " + Constants.JOURNAL_VERSION);
          }
          break;
        }
        case Checkpoint: {
          mInodeCounter.set(ele.getInt("inodeCounter"));
          mCheckpointInfo.updateEditTransactionCounter(ele.getLong("editTransactionCounter"));
          mCheckpointInfo.updateDependencyCounter(ele.getInt("dependencyCounter"));
          break;
        }
        case Dependency: {
          Dependency dep = Dependency.loadImage(ele);

          mFileIdToDependency.put(dep.mId, dep);
          if (!dep.hasCheckpointed()) {
            mUncheckpointedDependencies.add(dep.mId);
          }
          for (int parentDependencyId : dep.mParentDependencies) {
            mFileIdToDependency.get(parentDependencyId).addChildrenDependency(dep.mId);
          }
          break;
        }
        case InodeFile: {
          // This element should not be loaded here. It should be loaded by InodeFolder.
          throw new IOException("Invalid element type " + ele);
        }
        case InodeFolder: {
          Inode inode = InodeFolder.loadImage(parser, ele);
          addToInodeMap(inode, mFileIdToInodes);
          recomputePinnedFiles(inode, Optional.<Boolean>absent());

          if (inode.getId() != 1) {
            throw new IOException("Invalid element type " + ele);
          }
          mRoot = (InodeFolder) inode;

          break;
        }
        case RawTable: {
          mRawTables.loadImage(ele);
          break;
        }
        default:
          throw new IOException("Invalid element type " + ele);
      }
    }
  }

  /**
   * Get the names of the sub-directories at the given path.
   * 
   * @param path The path to look at
   * @param recursive If true, recursively add the paths of the sub-directories
   * @return the list of paths
   * @throws InvalidPathException
   * @throws FileDoesNotExistException
   */
  public List<TachyonURI> ls(TachyonURI path, boolean recursive) throws InvalidPathException,
      FileDoesNotExistException {
    synchronized (mRootLock) {
      Inode inode = getInode(path);
      if (inode == null) {
        throw new FileDoesNotExistException(path.toString());
      }
      return _ls(inode, path, recursive);
    }
  }

  /**
   * Create a directory at the given path.
   * 
   * @param path The path to create a directory at
   * @return true if and only if the directory was created; false otherwise
   * @throws FileAlreadyExistException
   * @throws InvalidPathException
   * @throws TachyonException
   */
  public boolean mkdirs(TachyonURI path, boolean recursive) throws FileAlreadyExistException,
      InvalidPathException, TachyonException {
    try {
      return createFile(recursive, path, true, 0) > 0;
    } catch (BlockInfoException e) {
      throw new FileAlreadyExistException(e.getMessage());
    }
  }

  /**
   * Called by edit log only.
   * 
   * @param fileId
   * @param blockIndex
   * @param blockLength
   * @param opTimeMs
   * @throws FileDoesNotExistException
   * @throws BlockInfoException
   */
  void opAddBlock(int fileId, int blockIndex, long blockLength, long opTimeMs)
      throws FileDoesNotExistException, BlockInfoException {
    synchronized (mRootLock) {
      Inode inode = mFileIdToInodes.get(fileId);

      if (inode == null) {
        throw new FileDoesNotExistException("File " + fileId + " does not exist.");
      }
      if (inode.isDirectory()) {
        throw new FileDoesNotExistException("File " + fileId + " is a folder.");
      }

      addBlock((InodeFile) inode, new BlockInfo((InodeFile) inode, blockIndex, blockLength),
          opTimeMs);
    }
  }

  /**
   * Recomputes mFileIdPinList at the given Inode, recursively recomputing for children. Optionally
   * will set the "pinned" flag as we go.
   * 
   * @param inode The inode to start traversal from
   * @param setPinState An optional parameter indicating whether we should also set the "pinned"
   *        flag on each inode we traverse. If absent, the "isPinned" flag is unchanged.
   */
  private void recomputePinnedFiles(Inode inode, Optional<Boolean> setPinState) {
    long opTimeMs = System.currentTimeMillis();
    _recomputePinnedFiles(inode, setPinState, opTimeMs);
  }

  /**
   * Register a worker at the given address, setting it up and associating it with a given list of
   * blocks.
   * 
   * @param workerNetAddress The address of the worker to register
   * @param totalBytes The capacity of the worker in bytes
   * @param usedBytes The number of bytes already used in the worker
   * @param currentBlockIds The id's of the blocks held by the worker
   * @return the new id of the registered worker
   * @throws BlockInfoException
   */
  public long registerWorker(NetAddress workerNetAddress, long totalBytes, long usedBytes,
      List<Long> currentBlockIds) throws BlockInfoException {
    long id = 0;
    NetAddress workerAddress = new NetAddress(workerNetAddress);
    LOG.info("registerWorker(): WorkerNetAddress: " + workerAddress);

    synchronized (mWorkers) {
      if (mWorkerAddressToId.containsKey(workerAddress)) {
        id = mWorkerAddressToId.get(workerAddress);
        mWorkerAddressToId.remove(workerAddress);
        LOG.warn("The worker " + workerAddress + " already exists as id " + id + ".");
      }
      if (id != 0 && mWorkers.containsKey(id)) {
        MasterWorkerInfo tWorkerInfo = mWorkers.get(id);
        mWorkers.remove(id);
        mLostWorkers.add(tWorkerInfo);
        LOG.warn("The worker with id " + id + " has been removed.");
      }
      id = mStartTimeNSPrefix + mWorkerCounter.incrementAndGet();
      MasterWorkerInfo tWorkerInfo = new MasterWorkerInfo(id, workerAddress, totalBytes);
      tWorkerInfo.updateUsedBytes(usedBytes);
      tWorkerInfo.updateBlocks(true, currentBlockIds);
      tWorkerInfo.updateLastUpdatedTimeMs();
      mWorkers.put(id, tWorkerInfo);
      mWorkerAddressToId.put(workerAddress, id);
      LOG.info("registerWorker(): " + tWorkerInfo);
    }

    synchronized (mRootLock) {
      for (long blockId : currentBlockIds) {
        int fileId = BlockInfo.computeInodeId(blockId);
        int blockIndex = BlockInfo.computeBlockIndex(blockId);
        Inode inode = mFileIdToInodes.get(fileId);
        if (inode != null && inode.isFile()) {
          ((InodeFile) inode).addLocation(blockIndex, id, workerAddress);
        } else {
          LOG.warn("registerWorker failed to add fileId " + fileId + " blockIndex " + blockIndex);
        }
      }
    }

    return id;
  }

  /**
   * Rename a file to the given path.
   * 
   * @param fileId The id of the file to rename
   * @param dstPath The new path of the file
   * @return true if the rename succeeded, false otherwise
   * @throws FileDoesNotExistException
   * @throws InvalidPathException
   */
  public boolean rename(int fileId, TachyonURI dstPath) throws FileDoesNotExistException,
      InvalidPathException {
    long opTimeMs = System.currentTimeMillis();
    synchronized (mRootLock) {
      boolean ret = _rename(fileId, dstPath, opTimeMs);
      mJournal.getEditLog().rename(fileId, dstPath, opTimeMs);
      mJournal.getEditLog().flush();
      return ret;
    }
  }

  /**
   * Rename a file to the given path.
   * 
   * @param srcPath The path of the file to rename
   * @param dstPath The new path of the file
   * @return true if the rename succeeded, false otherwise
   * @throws FileDoesNotExistException
   * @throws InvalidPathException
   */
  public boolean rename(TachyonURI srcPath, TachyonURI dstPath) throws FileDoesNotExistException,
      InvalidPathException {
    synchronized (mRootLock) {
      Inode inode = getInode(srcPath);
      if (inode == null) {
        throw new FileDoesNotExistException("Failed to rename: " + srcPath + " does not exist");
      }
      return rename(inode.getId(), dstPath);
    }
  }

  /**
   * Logs a lost file and sets it to be recovered.
   * 
   * @param fileId The id of the file to be recovered
   */
  public void reportLostFile(int fileId) {
    synchronized (mRootLock) {
      Inode inode = mFileIdToInodes.get(fileId);
      if (inode == null) {
        LOG.warn("Tachyon does not have file " + fileId);
      } else if (inode.isDirectory()) {
        LOG.warn("Reported file is a directory " + inode);
      } else {
        InodeFile iFile = (InodeFile) inode;
        int depId = iFile.getDependencyId();
        synchronized (mFileIdToDependency) {
          mLostFiles.add(fileId);
          if (depId == -1) {
            LOG.error("There is no dependency info for " + iFile + " . No recovery on that");
          } else {
            LOG.info("Reported file loss. Tachyon will recompute it: " + iFile.toString());

            Dependency dep = mFileIdToDependency.get(depId);
            dep.addLostFile(fileId);
            mMustRecomputedDpendencies.add(depId);
          }
        }
      }
    }
  }

  /**
   * Request that the files for the given dependency be recomputed.
   * 
   * @param depId The dependency whose files are to be recomputed
   */
  public void requestFilesInDependency(int depId) {
    synchronized (mFileIdToDependency) {
      if (mFileIdToDependency.containsKey(depId)) {
        Dependency dep = mFileIdToDependency.get(depId);
        LOG.info("Request files in dependency " + dep);
        if (dep.hasLostFile()) {
          mMustRecomputedDpendencies.add(depId);
        }
      } else {
        LOG.error("There is no dependency with id " + depId);
      }
    }
  }

  /** Sets the isPinned flag on the given inode and all of its children. */
  public void setPinned(int fileId, boolean pinned) throws FileDoesNotExistException {
    long opTimeMs = System.currentTimeMillis();
    synchronized (mRootLock) {
      _setPinned(fileId, pinned, opTimeMs);
      mJournal.getEditLog().setPinned(fileId, pinned, opTimeMs);
      mJournal.getEditLog().flush();
    }
  }

  /**
   * Stops the heartbeat thread.
   */
  public void stop() {
    try {
      mHeartbeatThread.shutdown();
    } finally {
      mRecomputeExecutor.shutdownNow();
      try {
        mRecomputeExecutor.awaitTermination(5, TimeUnit.SECONDS);
      } catch (InterruptedException e) {
        // if we take this long, its a bug that must be fixed
        throw Throwables.propagate(e);
      }
    }
  }

  /**
   * Returns whether the traversal was successful or not.
   * 
   * @return true if the traversal was successful, or false otherwise.
   */
  private boolean traversalSucceeded(Pair<Inode, Integer> inodeTraversal) {
    return inodeTraversal.getSecond() == -1;
  }

  /**
   * Traverse to the inode at the given path.
   * 
   * @param pathNames The path to search for, broken into components
   * @return the inode of the file at the given path. If it was not able to traverse down the entire
   *         path, it will set the second field to the first path component it didn't find. It never
   *         returns null.
   * @throws InvalidPathException
   */
  private Pair<Inode, Integer> traverseToInode(String[] pathNames) throws InvalidPathException {
    synchronized (mRootLock) {
      if (pathNames == null || pathNames.length == 0) {
        throw new InvalidPathException("passed-in pathNames is null or empty");
      }
      if (pathNames.length == 1) {
        if (pathNames[0].equals("")) {
          return new Pair<Inode, Integer>(mRoot, -1);
        } else {
          final String msg = "File name starts with " + pathNames[0];
          LOG.info("InvalidPathException: " + msg);
          throw new InvalidPathException(msg);
        }
      }

      Pair<Inode, Integer> ret = new Pair<Inode, Integer>(mRoot, -1);

      for (int k = 1; k < pathNames.length; k ++) {
        Inode next = ((InodeFolder) ret.getFirst()).getChild(pathNames[k]);
        if (next == null) {
          // The user might want to create the nonexistent directories, so we leave ret.getFirst()
          // as the last Inode taken. We set nonexistentInd to k, to indicate that the kth path
          // component was the first one that couldn't be found.
          ret.setSecond(k);
          break;
        }
        ret.setFirst(next);
        if (!ret.getFirst().isDirectory()) {
          // The inode can't have any children. If this is the last path component, we're good.
          // Otherwise, we can't traverse further, so we clean up and throw an exception.
          if (k == pathNames.length - 1) {
            break;
          } else {
            final String msg =
                "Traversal failed. Component " + k + "(" + ret.getFirst().getName() + ") is a file";
            LOG.info("InvalidPathException: " + msg);
            throw new InvalidPathException(msg);
          }
        }
      }
      return ret;
    }
  }

  /**
   * Update the metadata of a table.
   * 
   * @param tableId The id of the table to update
   * @param metadata The new metadata to update the table with
   * @throws TableDoesNotExistException
   * @throws TachyonException
   */
  public void updateRawTableMetadata(int tableId, ByteBuffer metadata)
      throws TableDoesNotExistException, TachyonException {
    synchronized (mRootLock) {
      Inode inode = mFileIdToInodes.get(tableId);

      if (inode == null || !inode.isDirectory() || !mRawTables.exist(tableId)) {
        throw new TableDoesNotExistException("Table " + tableId + " does not exist.");
      }

      mRawTables.updateMetadata(tableId, metadata);

      mJournal.getEditLog().updateRawTableMetadata(tableId, metadata);
      mJournal.getEditLog().flush();
    }
  }

  /**
   * The heartbeat of the worker. It updates the information of the worker and removes the given
   * block id's.
   * 
   * @param workerId The id of the worker to deal with
   * @param usedBytes The number of bytes used in the worker
   * @param removedBlockIds The id's of the blocks that have been removed
   * @return a command specifying an action to take
   * @throws BlockInfoException
   */
  public Command workerHeartbeat(long workerId, long usedBytes, List<Long> removedBlockIds)
      throws BlockInfoException {
    LOG.debug("WorkerId: {}", workerId);
    synchronized (mRootLock) {
      synchronized (mWorkers) {
        MasterWorkerInfo tWorkerInfo = mWorkers.get(workerId);

        if (tWorkerInfo == null) {
          LOG.info("worker_heartbeat(): Does not contain worker with ID " + workerId
              + " . Send command to let it re-register.");
          return new Command(CommandType.Register, new ArrayList<Long>());
        }

        tWorkerInfo.updateUsedBytes(usedBytes);
        tWorkerInfo.updateBlocks(false, removedBlockIds);
        tWorkerInfo.updateToRemovedBlocks(false, removedBlockIds);
        tWorkerInfo.updateLastUpdatedTimeMs();

        for (long blockId : removedBlockIds) {
          int fileId = BlockInfo.computeInodeId(blockId);
          int blockIndex = BlockInfo.computeBlockIndex(blockId);
          Inode inode = mFileIdToInodes.get(fileId);
          if (inode == null) {
            LOG.error("File " + fileId + " does not exist");
          } else if (inode.isFile()) {
            ((InodeFile) inode).removeLocation(blockIndex, workerId);
            LOG.debug("File {} with block {} was evicted from worker {} ", fileId, blockIndex,
                workerId);
          }
        }

        List<Long> toRemovedBlocks = tWorkerInfo.getToRemovedBlocks();
        if (toRemovedBlocks.size() != 0) {
          return new Command(CommandType.Free, toRemovedBlocks);
        }
      }
    }

    return new Command(CommandType.Nothing, new ArrayList<Long>());
  }

  /**
   * Create an image of the dependencies and filesystem tree.
   * 
   * @param objWriter The used object writer
   * @param dos The target data output stream
   * @throws IOException
   */
  @Override
  public void writeImage(ObjectWriter objWriter, DataOutputStream dos) throws IOException {
    ImageElement ele =
        new ImageElement(ImageElementType.Version).withParameter("version",
            Constants.JOURNAL_VERSION);

    writeElement(objWriter, dos, ele);

    synchronized (mRootLock) {
      synchronized (mFileIdToDependency) {
        for (Dependency dep : mFileIdToDependency.values()) {
          dep.writeImage(objWriter, dos);
        }
      }
      mRoot.writeImage(objWriter, dos);
      mRawTables.writeImage(objWriter, dos);

      ele =
          new ImageElement(ImageElementType.Checkpoint)
              .withParameter("inodeCounter", mInodeCounter.get())
              .withParameter("editTransactionCounter", mCheckpointInfo.getEditTransactionCounter())
              .withParameter("dependencyCounter", mCheckpointInfo.getDependencyCounter());

      writeElement(objWriter, dos, ele);
    }
  }
}<|MERGE_RESOLUTION|>--- conflicted
+++ resolved
@@ -1312,13 +1312,8 @@
    */
   public List<ClientBlockInfo> getFileBlocks(TachyonURI path) throws FileDoesNotExistException,
       InvalidPathException, IOException {
-<<<<<<< HEAD
-    LOG.info("getFileBlocks: " + path);
-    synchronized (ROOT_LOCK) {
-=======
     LOG.info("getFileLocations: " + path);
     synchronized (mRootLock) {
->>>>>>> 1eec17b3
       Inode inode = getInode(path);
       if (inode == null) {
         throw new FileDoesNotExistException(path.toString());
