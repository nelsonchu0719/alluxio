<project xmlns="http://maven.apache.org/POM/4.0.0" xmlns:xsi="http://www.w3.org/2001/XMLSchema-instance" xsi:schemaLocation="http://maven.apache.org/POM/4.0.0 http://maven.apache.org/xsd/maven-4.0.0.xsd">
  <modelVersion>4.0.0</modelVersion>
  <groupId>org.tachyonproject</groupId>
  <artifactId>tachyon</artifactId>
  <version>0.3.0-SNAPSHOT</version>
  <packaging>jar</packaging>
  <name>Tachyon Project POM</name>
  <url>http://tachyonproject.org/</url>
  <licenses>
    <license>
      <name>BSD License</name>
      <url>https://github.com/amplab/tachyon/blob/master/LICENSE</url>
      <distribution>repo</distribution>
    </license>
  </licenses>
  <scm>
    <connection>scm:git:git@github.com:amplab/tachyon.git</connection>
    <developerConnection>scm:git:git@github.com:amplab/tachyon.git</developerConnection>
    <url>scm:git:git@github.com:amplab/tachyon.git</url>
    <tag>v0.2.1</tag>
  </scm>
  <developers>
    <developer>
      <id>haoyuan</id>
      <name>Haoyuan Li</name>
      <email>haoyuan.li@gmail.com</email>
      <url>http://www.cs.berkeley.edu/~haoyuan</url>
      <organization>U.C. Berkeley Computer Science</organization>
      <organizationUrl>http://www.cs.berkeley.edu/</organizationUrl>
    </developer>
  </developers>
  <issueManagement>
    <system>github</system>
    <url>https://spark-project.atlassian.net/browse/TACH</url>
  </issueManagement>

  <parent>
    <groupId>org.sonatype.oss</groupId>
    <artifactId>oss-parent</artifactId>
    <version>7</version>
  </parent>

  <properties>
    <project.build.sourceEncoding>UTF-8</project.build.sourceEncoding>
    <java.version>1.7</java.version>
    <hadoop.version>1.0.4</hadoop.version>
    <libthrift.version>0.7.0</libthrift.version>
    <cxf.version>2.7.0</cxf.version>
    <jetty.version>7.6.8.v20121106</jetty.version>
    <slf4j.version>1.7.2</slf4j.version>
    <log4j.version>1.2.17</log4j.version>
    <apache.curator.version>2.1.0-incubating</apache.curator.version>
    <version.template.file>src/main/java/tachyon/Version.java.template</version.template.file>
    <version.file>src/main/java/tachyon/Version.java</version.file>
  </properties>

  <repositories>
    <repository>
      <id>cloudera-repo</id>
      <name>Cloudera Repository</name>
      <url>https://repository.cloudera.com/artifactory/cloudera-repos/</url>
      <releases>
        <enabled>true</enabled>
      </releases>
      <snapshots>
        <enabled>false</enabled>
      </snapshots>
    </repository>
  </repositories>

  <pluginRepositories>
  </pluginRepositories>

  <dependencies>
<!--
    <dependency>
      <groupId>com.esotericsoftware.kryo</groupId>
      <artifactId>kryo</artifactId>
      <version>2.21</version>
    </dependency>
 -->
    <dependency>
      <groupId>org.apache.hadoop</groupId>
      <artifactId>hadoop-client</artifactId>
      <version>${hadoop.version}</version>
      <exclusions>
        <exclusion>
          <groupId>asm</groupId>
          <artifactId>asm</artifactId>
        </exclusion>
        <exclusion>
          <groupId>org.jboss.netty</groupId>
          <artifactId>netty</artifactId>
        </exclusion>
        <exclusion>
          <groupId>org.codehaus.jackson</groupId>
          <artifactId>jackson-core-asl</artifactId>
        </exclusion>
        <exclusion>
          <groupId>org.codehaus.jackson</groupId>
          <artifactId>jackson-mapper-asl</artifactId>
        </exclusion>
        <exclusion>
          <groupId>org.codehaus.jackson</groupId>
          <artifactId>jackson-jaxrs</artifactId>
        </exclusion>
        <exclusion>
          <groupId>org.codehaus.jackson</groupId>
          <artifactId>jackson-xc</artifactId>
        </exclusion>
      </exclusions>
    </dependency>
    <dependency>
      <groupId>org.apache.ant</groupId>
      <artifactId>ant</artifactId>
      <version>1.9.0</version>
    </dependency>
    <dependency>
      <groupId>org.eclipse.jetty</groupId>
      <artifactId>jetty-jsp</artifactId>
      <version>${jetty.version}</version>
      <type>jar</type>
      <scope>compile</scope>
    </dependency>
    <dependency>
      <groupId>org.eclipse.jetty</groupId>
      <artifactId>jetty-webapp</artifactId>
      <version>${jetty.version}</version>
      <type>jar</type>
      <scope>compile</scope>
    </dependency>
    <dependency>
      <groupId>org.eclipse.jetty</groupId>
      <artifactId>jetty-server</artifactId>
      <version>${jetty.version}</version>
    </dependency>
    <dependency>
      <groupId>org.eclipse.jetty</groupId>
      <artifactId>jetty-servlet</artifactId>
      <version>${jetty.version}</version>
    </dependency>
    <dependency>
      <groupId>junit</groupId>
      <artifactId>junit</artifactId>
      <version>4.10</version>
      <scope>test</scope>
    </dependency>
    <dependency>
      <groupId>org.slf4j</groupId>
      <artifactId>slf4j-api</artifactId>
      <version>${slf4j.version}</version>
    </dependency>
    <dependency>
      <groupId>org.slf4j</groupId>
      <artifactId>slf4j-log4j12</artifactId>
      <version>${slf4j.version}</version>
    </dependency>
    <dependency>
      <groupId>log4j</groupId>
      <artifactId>log4j</artifactId>
      <version>${log4j.version}</version>
    </dependency>
    <dependency>
      <groupId>commons-io</groupId>
      <artifactId>commons-io</artifactId>
      <version>2.4</version>
    </dependency>
    <dependency>
      <groupId>org.apache.thrift</groupId>
      <artifactId>libthrift</artifactId>
      <version>${libthrift.version}</version>
      <exclusions>
        <exclusion>
          <groupId>org.slf4j</groupId>
          <artifactId>slf4j-api</artifactId>
        </exclusion>
      </exclusions>
    </dependency>
    <dependency>
      <groupId>org.apache.commons</groupId>
      <artifactId>commons-lang3</artifactId>
      <version>3.0</version>
    </dependency>
    <dependency>
      <groupId>org.apache.curator</groupId>
      <artifactId>curator-recipes</artifactId>
      <version>${apache.curator.version}</version>
      <exclusions>
        <exclusion>
          <groupId>org.jboss.netty</groupId>
          <artifactId>netty</artifactId>
        </exclusion>
      </exclusions>
    </dependency>
    <dependency>
      <groupId>org.apache.curator</groupId>
      <artifactId>curator-test</artifactId>
      <version>${apache.curator.version}</version>
      <scope>test</scope>
    </dependency>
  </dependencies>

  <build>
    <plugins>
<!--
       <plugin>
        <artifactId>exec-maven-plugin</artifactId>
        <groupId>org.codehaus.mojo</groupId>
        <version>1.2.1</version>
        <executions>
          <execution>
            <id>Version Calculation</id>
            <phase>generate-sources</phase>
            <goals>
              <goal>exec</goal>
            </goals>
            <configuration>
              <executable>${basedir}/bin/thrift-gen.sh</executable>
            </configuration>
          </execution>
        </executions>
      </plugin>
 -->
      <plugin>
        <groupId>org.apache.maven.plugins</groupId>
        <artifactId>maven-compiler-plugin</artifactId>
        <version>3.1</version>
        <configuration>
          <source>${java.version}</source>
          <target>${java.version}</target>
          <encoding>UTF-8</encoding>
          <maxmem>1024m</maxmem>
        </configuration>
      </plugin>
      <plugin>
        <groupId>org.apache.maven.plugins</groupId>
        <artifactId>maven-surefire-plugin</artifactId>
        <version>2.14</version>
        <configuration>
          <systemPropertyVariables>
            <log4j.configuration>file:src/test/resources/log4j.properties</log4j.configuration>
          </systemPropertyVariables>
        </configuration>
      </plugin>
      <plugin>
        <artifactId>maven-assembly-plugin</artifactId>
        <version>2.3</version>
        <configuration>
          <descriptorRefs>
            <descriptorRef>jar-with-dependencies</descriptorRef>
          </descriptorRefs>
          <archive>
            <manifest>
              <mainClass>tachyon.sample.ServerApp</mainClass>
            </manifest>
          </archive>
        </configuration>
        <executions>
          <execution>
            <id>make-assembly</id>
            <phase>package</phase>
            <goals>
              <goal>single</goal>
            </goals>
          </execution>
        </executions>
      </plugin>
      <plugin>
        <groupId>org.apache.maven.plugins</groupId>
        <artifactId>maven-release-plugin</artifactId>
        <version>2.4.1</version>
      </plugin>

      <plugin>
        <groupId>com.google.code.maven-replacer-plugin</groupId>
        <artifactId>maven-replacer-plugin</artifactId>
        <version>1.4.0</version>
        <executions>
          <execution>
            <phase>process-sources</phase>
            <goals>
              <goal>replace</goal>
            </goals>
          </execution>
        </executions>
        <configuration>
          <file>${version.template.file}</file>
          <outputFile>${version.file}</outputFile>
          <replacements>
            <replacement>
              <token>@pomversion@</token>
              <value>${project.version}</value>
            </replacement>
          </replacements>
        </configuration>
      </plugin>
    </plugins>
  </build>

<<<<<<< HEAD
  <profiles>
    <profile>
      <id>hadoop1</id>
      <activation>
        <activeByDefault>true</activeByDefault>
      </activation>
      <properties>
        <classifier>hadoop1</classifier>
        <hadoop.major.version>1</hadoop.major.version>
        <hadoop.version>1.0.4</hadoop.version>
      </properties>
      <dependencies>
        <dependency>
          <groupId>org.apache.hadoop</groupId>
          <artifactId>hadoop-core</artifactId>
          <version>${hadoop.version}</version>
          <optional>true</optional>
          <exclusions>
            <exclusion>
              <groupId>asm</groupId>
              <artifactId>asm</artifactId>
            </exclusion>
            <exclusion>
              <groupId>org.jboss.netty</groupId>
              <artifactId>netty</artifactId>
            </exclusion>
            <exclusion>
              <groupId>org.codehaus.jackson</groupId>
              <artifactId>jackson-core-asl</artifactId>
            </exclusion>
            <exclusion>
              <groupId>org.codehaus.jackson</groupId>
              <artifactId>jackson-mapper-asl</artifactId>
            </exclusion>
            <exclusion>
              <groupId>org.codehaus.jackson</groupId>
              <artifactId>jackson-jaxrs</artifactId>
            </exclusion>
            <exclusion>
              <groupId>org.codehaus.jackson</groupId>
              <artifactId>jackson-xc</artifactId>
            </exclusion>
          </exclusions>
        </dependency>
        <dependency>
          <groupId>org.apache.hadoop</groupId>
          <artifactId>hadoop-test</artifactId>
          <version>${hadoop.version}</version>
          <exclusions>
            <exclusion>
              <groupId>asm</groupId>
              <artifactId>asm</artifactId>
            </exclusion>
            <exclusion>
              <groupId>org.jboss.netty</groupId>
              <artifactId>netty</artifactId>
            </exclusion>
            <exclusion>
              <groupId>org.codehaus.jackson</groupId>
              <artifactId>jackson-core-asl</artifactId>
            </exclusion>
            <exclusion>
              <groupId>org.codehaus.jackson</groupId>
              <artifactId>jackson-mapper-asl</artifactId>
            </exclusion>
            <exclusion>
              <groupId>org.codehaus.jackson</groupId>
              <artifactId>jackson-jaxrs</artifactId>
            </exclusion>
            <exclusion>
              <groupId>org.codehaus.jackson</groupId>
              <artifactId>jackson-xc</artifactId>
            </exclusion>
          </exclusions>
        </dependency>
      </dependencies>
    </profile>

    <profile>
      <id>hadoop2</id>
      <properties>
        <hadoop.major.version>2</hadoop.major.version>
        <cdh.version>4.1.2</cdh.version>
        <hadoop.version>2.0.0-mr1-cdh${cdh.version}</hadoop.version>
        <classifier>hadoop2</classifier>
      </properties>
      <dependencies>
        <dependency>
          <groupId>org.apache.hadoop</groupId>
          <artifactId>hadoop-core</artifactId>
          <version>${hadoop.version}</version>
          <optional>true</optional>
        </dependency>
        <dependency>
          <groupId>org.apache.hadoop</groupId>
          <artifactId>hadoop-client</artifactId>
          <version>${hadoop.version}</version>
          <optional>true</optional>
        </dependency>
        <dependency>
          <groupId>org.apache.ant</groupId>
          <artifactId>ant</artifactId>
          <version>1.9.0</version>
          <optional>true</optional>
        </dependency>
      </dependencies>
    </profile>

    <profile>
      <id>hadoop3</id>
      <properties>
        <classifier>hadoop3</classifier>
        <hadoop.major.version>MRv1</hadoop.major.version>
        <hadoop.version>2.0.0-mr1-cdh4.2.0</hadoop.version>
        <hadoop.version.minor>2.0.0-cdh4.2.0</hadoop.version.minor>
      </properties>
      <dependencies>
        <dependency>
          <groupId>org.apache.hadoop</groupId>
          <artifactId>hadoop-auth</artifactId>
          <version>${hadoop.version.minor}</version>
        </dependency>
        <dependency>
          <groupId>org.apache.hadoop</groupId>
          <artifactId>hadoop-client</artifactId>
          <version>${hadoop.version}</version>
        </dependency>
        <dependency>
          <groupId>org.apache.hadoop</groupId>
          <artifactId>hadoop-common</artifactId>
          <version>${hadoop.version.minor}</version>
        </dependency>
        <dependency>
          <groupId>org.apache.hadoop</groupId>
          <artifactId>hadoop-core</artifactId>
          <version>${hadoop.version}</version>
        </dependency>
        <dependency>
          <groupId>org.apache.hadoop</groupId>
          <artifactId>hadoop-hdfs</artifactId>
          <version>${hadoop.version.minor}</version>
        </dependency>
        <dependency>
          <groupId>org.apache.ant</groupId>
          <artifactId>ant</artifactId>
          <version>1.9.0</version>
        </dependency>
      </dependencies>
    </profile>

    <profile>
      <id>hadoop2-yarn</id>
      <properties>
        <hadoop.major.version>2</hadoop.major.version>
        <!-- 0.23.* is same as 2.0.* - except hardened to run production jobs -->
        <!-- <hadoop.version>0.23.7</hadoop.version> -->
        <hadoop.version>2.0.5-alpha</hadoop.version>
      </properties>

      <dependencies>
        <!-- TODO: check versions, bringover from yarn branch ! -->
        <dependency>
          <groupId>org.apache.ant</groupId>
          <artifactId>ant</artifactId>
          <version>1.9.0</version>
        </dependency>
        <dependency>
          <groupId>org.apache.hadoop</groupId>
          <artifactId>hadoop-client</artifactId>
          <version>${hadoop.version}</version>
          <exclusions>
            <exclusion>
              <groupId>asm</groupId>
              <artifactId>asm</artifactId>
            </exclusion>
            <exclusion>
              <groupId>org.jboss.netty</groupId>
              <artifactId>netty</artifactId>
            </exclusion>
            <exclusion>
              <groupId>org.codehaus.jackson</groupId>
              <artifactId>jackson-core-asl</artifactId>
            </exclusion>
            <exclusion>
              <groupId>org.codehaus.jackson</groupId>
              <artifactId>jackson-mapper-asl</artifactId>
            </exclusion>
            <exclusion>
              <groupId>org.codehaus.jackson</groupId>
              <artifactId>jackson-jaxrs</artifactId>
            </exclusion>
            <exclusion>
              <groupId>org.codehaus.jackson</groupId>
              <artifactId>jackson-xc</artifactId>
            </exclusion>
          </exclusions>
        </dependency>
        <dependency>
          <groupId>org.apache.hadoop</groupId>
          <artifactId>hadoop-yarn-api</artifactId>
          <version>${hadoop.version}</version>
          <exclusions>
            <exclusion>
              <groupId>asm</groupId>
              <artifactId>asm</artifactId>
            </exclusion>
            <exclusion>
              <groupId>org.jboss.netty</groupId>
              <artifactId>netty</artifactId>
            </exclusion>
            <exclusion>
              <groupId>org.codehaus.jackson</groupId>
              <artifactId>jackson-core-asl</artifactId>
            </exclusion>
            <exclusion>
              <groupId>org.codehaus.jackson</groupId>
              <artifactId>jackson-mapper-asl</artifactId>
            </exclusion>
            <exclusion>
              <groupId>org.codehaus.jackson</groupId>
              <artifactId>jackson-jaxrs</artifactId>
            </exclusion>
            <exclusion>
              <groupId>org.codehaus.jackson</groupId>
              <artifactId>jackson-xc</artifactId>
            </exclusion>
          </exclusions>
        </dependency>
        <dependency>
          <groupId>org.apache.hadoop</groupId>
          <artifactId>hadoop-yarn-common</artifactId>
          <version>${hadoop.version}</version>
          <exclusions>
            <exclusion>
              <groupId>asm</groupId>
              <artifactId>asm</artifactId>
            </exclusion>
            <exclusion>
              <groupId>org.jboss.netty</groupId>
              <artifactId>netty</artifactId>
            </exclusion>
            <exclusion>
              <groupId>org.codehaus.jackson</groupId>
              <artifactId>jackson-core-asl</artifactId>
            </exclusion>
            <exclusion>
              <groupId>org.codehaus.jackson</groupId>
              <artifactId>jackson-mapper-asl</artifactId>
            </exclusion>
            <exclusion>
              <groupId>org.codehaus.jackson</groupId>
              <artifactId>jackson-jaxrs</artifactId>
            </exclusion>
            <exclusion>
              <groupId>org.codehaus.jackson</groupId>
              <artifactId>jackson-xc</artifactId>
            </exclusion>
          </exclusions>
        </dependency>
        <dependency>
          <groupId>org.apache.hadoop</groupId>
          <artifactId>hadoop-yarn-client</artifactId>
          <version>${hadoop.version}</version>
          <exclusions>
              <exclusion>
                <groupId>asm</groupId>
                <artifactId>asm</artifactId>
              </exclusion>
              <exclusion>
                <groupId>org.jboss.netty</groupId>
                <artifactId>netty</artifactId>
              </exclusion>
              <exclusion>
                <groupId>org.codehaus.jackson</groupId>
                <artifactId>jackson-core-asl</artifactId>
              </exclusion>
              <exclusion>
                <groupId>org.codehaus.jackson</groupId>
                <artifactId>jackson-mapper-asl</artifactId>
              </exclusion>
              <exclusion>
                <groupId>org.codehaus.jackson</groupId>
                <artifactId>jackson-jaxrs</artifactId>
              </exclusion>
              <exclusion>
                <groupId>org.codehaus.jackson</groupId>
                <artifactId>jackson-xc</artifactId>
              </exclusion>
          </exclusions>
        </dependency>
      </dependencies>
    </profile>
  </profiles>

=======
>>>>>>> 8f341731
  <reporting>
    <plugins>
      <plugin>
        <groupId>org.apache.maven.plugins</groupId>
        <artifactId>maven-javadoc-plugin</artifactId>
        <version>2.9</version>
        <configuration>
          <show>public</show>
        </configuration>
      </plugin>
    </plugins>
  </reporting>
</project><|MERGE_RESOLUTION|>--- conflicted
+++ resolved
@@ -297,303 +297,6 @@
     </plugins>
   </build>
 
-<<<<<<< HEAD
-  <profiles>
-    <profile>
-      <id>hadoop1</id>
-      <activation>
-        <activeByDefault>true</activeByDefault>
-      </activation>
-      <properties>
-        <classifier>hadoop1</classifier>
-        <hadoop.major.version>1</hadoop.major.version>
-        <hadoop.version>1.0.4</hadoop.version>
-      </properties>
-      <dependencies>
-        <dependency>
-          <groupId>org.apache.hadoop</groupId>
-          <artifactId>hadoop-core</artifactId>
-          <version>${hadoop.version}</version>
-          <optional>true</optional>
-          <exclusions>
-            <exclusion>
-              <groupId>asm</groupId>
-              <artifactId>asm</artifactId>
-            </exclusion>
-            <exclusion>
-              <groupId>org.jboss.netty</groupId>
-              <artifactId>netty</artifactId>
-            </exclusion>
-            <exclusion>
-              <groupId>org.codehaus.jackson</groupId>
-              <artifactId>jackson-core-asl</artifactId>
-            </exclusion>
-            <exclusion>
-              <groupId>org.codehaus.jackson</groupId>
-              <artifactId>jackson-mapper-asl</artifactId>
-            </exclusion>
-            <exclusion>
-              <groupId>org.codehaus.jackson</groupId>
-              <artifactId>jackson-jaxrs</artifactId>
-            </exclusion>
-            <exclusion>
-              <groupId>org.codehaus.jackson</groupId>
-              <artifactId>jackson-xc</artifactId>
-            </exclusion>
-          </exclusions>
-        </dependency>
-        <dependency>
-          <groupId>org.apache.hadoop</groupId>
-          <artifactId>hadoop-test</artifactId>
-          <version>${hadoop.version}</version>
-          <exclusions>
-            <exclusion>
-              <groupId>asm</groupId>
-              <artifactId>asm</artifactId>
-            </exclusion>
-            <exclusion>
-              <groupId>org.jboss.netty</groupId>
-              <artifactId>netty</artifactId>
-            </exclusion>
-            <exclusion>
-              <groupId>org.codehaus.jackson</groupId>
-              <artifactId>jackson-core-asl</artifactId>
-            </exclusion>
-            <exclusion>
-              <groupId>org.codehaus.jackson</groupId>
-              <artifactId>jackson-mapper-asl</artifactId>
-            </exclusion>
-            <exclusion>
-              <groupId>org.codehaus.jackson</groupId>
-              <artifactId>jackson-jaxrs</artifactId>
-            </exclusion>
-            <exclusion>
-              <groupId>org.codehaus.jackson</groupId>
-              <artifactId>jackson-xc</artifactId>
-            </exclusion>
-          </exclusions>
-        </dependency>
-      </dependencies>
-    </profile>
-
-    <profile>
-      <id>hadoop2</id>
-      <properties>
-        <hadoop.major.version>2</hadoop.major.version>
-        <cdh.version>4.1.2</cdh.version>
-        <hadoop.version>2.0.0-mr1-cdh${cdh.version}</hadoop.version>
-        <classifier>hadoop2</classifier>
-      </properties>
-      <dependencies>
-        <dependency>
-          <groupId>org.apache.hadoop</groupId>
-          <artifactId>hadoop-core</artifactId>
-          <version>${hadoop.version}</version>
-          <optional>true</optional>
-        </dependency>
-        <dependency>
-          <groupId>org.apache.hadoop</groupId>
-          <artifactId>hadoop-client</artifactId>
-          <version>${hadoop.version}</version>
-          <optional>true</optional>
-        </dependency>
-        <dependency>
-          <groupId>org.apache.ant</groupId>
-          <artifactId>ant</artifactId>
-          <version>1.9.0</version>
-          <optional>true</optional>
-        </dependency>
-      </dependencies>
-    </profile>
-
-    <profile>
-      <id>hadoop3</id>
-      <properties>
-        <classifier>hadoop3</classifier>
-        <hadoop.major.version>MRv1</hadoop.major.version>
-        <hadoop.version>2.0.0-mr1-cdh4.2.0</hadoop.version>
-        <hadoop.version.minor>2.0.0-cdh4.2.0</hadoop.version.minor>
-      </properties>
-      <dependencies>
-        <dependency>
-          <groupId>org.apache.hadoop</groupId>
-          <artifactId>hadoop-auth</artifactId>
-          <version>${hadoop.version.minor}</version>
-        </dependency>
-        <dependency>
-          <groupId>org.apache.hadoop</groupId>
-          <artifactId>hadoop-client</artifactId>
-          <version>${hadoop.version}</version>
-        </dependency>
-        <dependency>
-          <groupId>org.apache.hadoop</groupId>
-          <artifactId>hadoop-common</artifactId>
-          <version>${hadoop.version.minor}</version>
-        </dependency>
-        <dependency>
-          <groupId>org.apache.hadoop</groupId>
-          <artifactId>hadoop-core</artifactId>
-          <version>${hadoop.version}</version>
-        </dependency>
-        <dependency>
-          <groupId>org.apache.hadoop</groupId>
-          <artifactId>hadoop-hdfs</artifactId>
-          <version>${hadoop.version.minor}</version>
-        </dependency>
-        <dependency>
-          <groupId>org.apache.ant</groupId>
-          <artifactId>ant</artifactId>
-          <version>1.9.0</version>
-        </dependency>
-      </dependencies>
-    </profile>
-
-    <profile>
-      <id>hadoop2-yarn</id>
-      <properties>
-        <hadoop.major.version>2</hadoop.major.version>
-        <!-- 0.23.* is same as 2.0.* - except hardened to run production jobs -->
-        <!-- <hadoop.version>0.23.7</hadoop.version> -->
-        <hadoop.version>2.0.5-alpha</hadoop.version>
-      </properties>
-
-      <dependencies>
-        <!-- TODO: check versions, bringover from yarn branch ! -->
-        <dependency>
-          <groupId>org.apache.ant</groupId>
-          <artifactId>ant</artifactId>
-          <version>1.9.0</version>
-        </dependency>
-        <dependency>
-          <groupId>org.apache.hadoop</groupId>
-          <artifactId>hadoop-client</artifactId>
-          <version>${hadoop.version}</version>
-          <exclusions>
-            <exclusion>
-              <groupId>asm</groupId>
-              <artifactId>asm</artifactId>
-            </exclusion>
-            <exclusion>
-              <groupId>org.jboss.netty</groupId>
-              <artifactId>netty</artifactId>
-            </exclusion>
-            <exclusion>
-              <groupId>org.codehaus.jackson</groupId>
-              <artifactId>jackson-core-asl</artifactId>
-            </exclusion>
-            <exclusion>
-              <groupId>org.codehaus.jackson</groupId>
-              <artifactId>jackson-mapper-asl</artifactId>
-            </exclusion>
-            <exclusion>
-              <groupId>org.codehaus.jackson</groupId>
-              <artifactId>jackson-jaxrs</artifactId>
-            </exclusion>
-            <exclusion>
-              <groupId>org.codehaus.jackson</groupId>
-              <artifactId>jackson-xc</artifactId>
-            </exclusion>
-          </exclusions>
-        </dependency>
-        <dependency>
-          <groupId>org.apache.hadoop</groupId>
-          <artifactId>hadoop-yarn-api</artifactId>
-          <version>${hadoop.version}</version>
-          <exclusions>
-            <exclusion>
-              <groupId>asm</groupId>
-              <artifactId>asm</artifactId>
-            </exclusion>
-            <exclusion>
-              <groupId>org.jboss.netty</groupId>
-              <artifactId>netty</artifactId>
-            </exclusion>
-            <exclusion>
-              <groupId>org.codehaus.jackson</groupId>
-              <artifactId>jackson-core-asl</artifactId>
-            </exclusion>
-            <exclusion>
-              <groupId>org.codehaus.jackson</groupId>
-              <artifactId>jackson-mapper-asl</artifactId>
-            </exclusion>
-            <exclusion>
-              <groupId>org.codehaus.jackson</groupId>
-              <artifactId>jackson-jaxrs</artifactId>
-            </exclusion>
-            <exclusion>
-              <groupId>org.codehaus.jackson</groupId>
-              <artifactId>jackson-xc</artifactId>
-            </exclusion>
-          </exclusions>
-        </dependency>
-        <dependency>
-          <groupId>org.apache.hadoop</groupId>
-          <artifactId>hadoop-yarn-common</artifactId>
-          <version>${hadoop.version}</version>
-          <exclusions>
-            <exclusion>
-              <groupId>asm</groupId>
-              <artifactId>asm</artifactId>
-            </exclusion>
-            <exclusion>
-              <groupId>org.jboss.netty</groupId>
-              <artifactId>netty</artifactId>
-            </exclusion>
-            <exclusion>
-              <groupId>org.codehaus.jackson</groupId>
-              <artifactId>jackson-core-asl</artifactId>
-            </exclusion>
-            <exclusion>
-              <groupId>org.codehaus.jackson</groupId>
-              <artifactId>jackson-mapper-asl</artifactId>
-            </exclusion>
-            <exclusion>
-              <groupId>org.codehaus.jackson</groupId>
-              <artifactId>jackson-jaxrs</artifactId>
-            </exclusion>
-            <exclusion>
-              <groupId>org.codehaus.jackson</groupId>
-              <artifactId>jackson-xc</artifactId>
-            </exclusion>
-          </exclusions>
-        </dependency>
-        <dependency>
-          <groupId>org.apache.hadoop</groupId>
-          <artifactId>hadoop-yarn-client</artifactId>
-          <version>${hadoop.version}</version>
-          <exclusions>
-              <exclusion>
-                <groupId>asm</groupId>
-                <artifactId>asm</artifactId>
-              </exclusion>
-              <exclusion>
-                <groupId>org.jboss.netty</groupId>
-                <artifactId>netty</artifactId>
-              </exclusion>
-              <exclusion>
-                <groupId>org.codehaus.jackson</groupId>
-                <artifactId>jackson-core-asl</artifactId>
-              </exclusion>
-              <exclusion>
-                <groupId>org.codehaus.jackson</groupId>
-                <artifactId>jackson-mapper-asl</artifactId>
-              </exclusion>
-              <exclusion>
-                <groupId>org.codehaus.jackson</groupId>
-                <artifactId>jackson-jaxrs</artifactId>
-              </exclusion>
-              <exclusion>
-                <groupId>org.codehaus.jackson</groupId>
-                <artifactId>jackson-xc</artifactId>
-              </exclusion>
-          </exclusions>
-        </dependency>
-      </dependencies>
-    </profile>
-  </profiles>
-
-=======
->>>>>>> 8f341731
   <reporting>
     <plugins>
       <plugin>
