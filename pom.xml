--- conflicted
+++ resolved
@@ -139,14 +139,6 @@
       <artifactId>commons-lang3</artifactId>
       <version>3.0</version>
     </dependency>
-<<<<<<< HEAD
-    <dependency>
-      <groupId>org.mortbay.jetty</groupId>
-      <artifactId>jsp-2.1-glassfish</artifactId>
-      <version>2.1.v20100127</version>
-    </dependency>        
-=======
->>>>>>> 28933494
   </dependencies>
 
   <build>
